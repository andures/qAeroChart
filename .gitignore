--- conflicted
+++ resolved
@@ -2,10 +2,5 @@
 *.[Zz][Ii][Pp]
 *.[Rr][Aa][Rr]
 
-<<<<<<< HEAD
-# Ignore entire docs directory (all files)
-/docs/
-=======
 # Ignore entire docs directory (all files, all types) per new policy
-/docs/
->>>>>>> d7d3c174
+/docs/