# -*- coding: utf-8 -*-
"""
LayerManager - Manages memory layers for aeronautical profile charts

This module handles the creation, configuration, and management of memory layers
used for ICAO aeronautical profile charts. It creates 5 specialized layers following
ICAO Annex 14 and Doc 8697 standards.

v2.0: Integrated with ProfileChartGeometry for cartesian calculations.
"""

from qgis.PyQt.QtCore import QVariant
from qgis.core import (
    QgsVectorLayer,
    QgsField,
    QgsProject,
    QgsLayerTreeGroup,
    QgsWkbTypes,
    QgsFeature,
    QgsGeometry,
    QgsPointXY,
    QgsCoordinateReferenceSystem,
    Qgis
)

from .profile_chart_geometry import ProfileChartGeometry


class LayerManager:
    """
    Manager for creating and handling aeronautical profile chart layers.
    
    Creates and manages 5 memory layers:
    1. profile_point_symbol - Point symbols for profile points (MAPt, FAF, IF, etc.)
    2. profile_carto_label - Cartographic labels for profile points
    3. profile_line - Profile line connecting points
    4. profile_dist - Distance markers and annotations
    5. profile_MOCA - Minimum Obstacle Clearance Altitude indicators
    
    All layers are organized under a "MAP 03 - Profile" group in the layer tree.
    """
    
    # Layer names constants
    LAYER_POINT_SYMBOL = "profile_point_symbol"
    LAYER_CARTO_LABEL = "profile_carto_label"
    LAYER_LINE = "profile_line"
    LAYER_MOCA = "profile_MOCA"
    LAYER_BASELINE = "profile_baseline"  # legacy; merged into profile_line (Issue #24)
    
    # Group name
    GROUP_NAME = "MAP 03 - Profile"
    
    def __init__(self, iface, crs=None):
        """
        Initialize the LayerManager.
        
        Args:
            iface (QgisInterface): The QGIS interface object
            crs (QgsCoordinateReferenceSystem): CRS for layers (default: project CRS)
        """
        self.iface = iface
        self.project = QgsProject.instance()
        
        # Store a fallback CRS if provided, but always prefer live project CRS at use time.
        # This prevents being stuck on a stale CRS after project changes.
        try:
            self.crs = crs if isinstance(crs, QgsCoordinateReferenceSystem) else None
        except Exception:
            self.crs = None
        
        # Debug flag (can be overridden by config in create_all_layers)
        self.debug = True

        # Dictionary to store created layers
        self.layers = {}
        
        # Group reference
        self.layer_group = None
        
        try:
            init_auth = (self.project.crs().authid() if self.project and self.project.crs().isValid() else (self.crs.authid() if self.crs else ''))
            print(f"PLUGIN qAeroChart: LayerManager initialized with CRS: {init_auth}")
        except Exception:
            print("PLUGIN qAeroChart: LayerManager initialized (CRS unknown)")

    def _dbg(self, msg: str):
        """
        Lightweight debug logger. Prints message when `self.debug` is True.

        Args:
            msg (str): Message to log.
        """
        try:
            if getattr(self, 'debug', False):
                print(f"PLUGIN qAeroChart DEBUG: {msg}")
        except Exception:
            # Avoid any logging-related crashes
            pass

    def _crs_guard(self, enforce_block: bool = True, show_message: bool = True) -> bool:
        """
        Ensure the project CRS is projected (not geographic) before drawing.

        Args:
            enforce_block (bool): When True, return False to block operations on invalid CRS.
            show_message (bool): When True, show a message in QGIS message bar if available.

        Returns:
            bool: True when CRS is acceptable or checking not enforced; False when blocked.
        """
        try:
            proj = self.project.crs() if self.project else None
            valid = bool(proj and proj.isValid())
            is_geographic = False
            units = ""
            axis_map = ""
            auth = ""
            desc = ""
            try:
                if valid:
                    auth = proj.authid()
                    desc = proj.description()
                    units = getattr(proj, 'mapUnits', lambda: None)()
                    try:
                        from qgis.core import QgsUnitTypes
                        units_name = {
                            QgsUnitTypes.DistanceMeters: 'meters',
                            QgsUnitTypes.DistanceFeet: 'feet',
                            QgsUnitTypes.DistanceDegrees: 'degrees',
                            QgsUnitTypes.DistanceUnknownUnit: 'unknown',
                        }.get(units, str(units))
                    except Exception:
                        units_name = str(units)
                    # Primary detection: units
                    # If map units are degrees → geographic; meters/feet → projected
                    try:
                        from qgis.core import QgsUnitTypes as UT
                        is_geographic = (units == UT.DistanceDegrees)
                        self._dbg(f"CRS check -> authid={auth} desc='{desc}' units={units_name} geo_by_units={is_geographic}")
                    except Exception:
                        pass
                    # Secondary detection: coordinateSystem API if available
                    try:
                        from qgis.core import QgsCoordinateReferenceSystem
                        coord_sys = proj.coordinateSystem()
                        axis_map = str(getattr(proj, 'coordinateOperation', lambda: None)())
                        self._dbg(f"CRS secondary -> coord_system={coord_sys} axis='{axis_map}'")
                        # Only override if units were unknown
                        if str(units_name) in ("unknown", "None"):
                            is_geographic = (coord_sys == QgsCoordinateReferenceSystem.Geographic)
                    except Exception:
                        # Fallback: patterns
                        if str(units_name).lower() not in ("meters", "feet"):
                            is_geographic = (auth.endswith(":4326") or "WGS 84" in (desc or ""))
                        self._dbg(f"CRS fallback -> authid={auth} desc='{desc}' units={units_name} geo={is_geographic}")
            except Exception as diage:
                self._dbg(f"CRS diagnostics failed: {diage}")

            ok = valid and not is_geographic
            self._dbg(f"CRS guard result -> valid={valid} geographic={is_geographic} ok={ok} authid={auth} units={units} desc='{desc}' axis='{axis_map}'")

            if not ok and show_message:
                try:
                    if self.iface:
                        self.iface.messageBar().pushWarning(
                            "qAeroChart",
                            f"Projected CRS required. Current: {auth} ({desc}). Switch to a projected CRS (meters/feet)."
                        )
                except Exception:
                    pass

            if enforce_block:
                return ok
            return True
        except Exception as e:
            self._dbg(f"CRS guard failed: {e}")
            return not enforce_block

    def _log(self, msg: str, level: str = "INFO"):
        """
        General logger with level. Uses QGIS message bar when available.

        Args:
            msg (str): Message text.
            level (str): One of "INFO", "WARN", "ERROR".
        """
        try:
            level_upper = (level or "INFO").upper()
            if self.iface:
                from qgis.core import Qgis
                if level_upper == "ERROR":
                    self.iface.messageBar().pushCritical("qAeroChart", msg)
                elif level_upper == "WARN":
                    self.iface.messageBar().pushWarning("qAeroChart", msg)
                else:
                    self.iface.messageBar().pushMessage("qAeroChart", msg, level=Qgis.Info, duration=4)
            print(f"PLUGIN qAeroChart {level_upper}: {msg}")
        except Exception:
            # Ensure logging never breaks execution
            try:
                print(f"PLUGIN qAeroChart {level.upper()}: {msg}")
            except Exception:
                pass

    def _assign_feature_id(self, feature, layer_key, id_tracker):
        """
        Helper to assign sequential IDs to features per layer.

        Args:
            feature (QgsFeature): Feature to update.
            layer_key (str): Layer identifier constant.
            id_tracker (dict): Mutable map storing the next id per layer.
        """
        try:
            if not feature or not feature.fields():
                return
            if feature.fields().indexOf("id") < 0:
                return
            next_value = id_tracker.get(layer_key, 1)
            feature.setAttribute("id", next_value)
            id_tracker[layer_key] = next_value + 1
        except Exception as e:
            self._dbg(f"Could not assign id for layer {layer_key}: {e}")

    def _assign_layer_feature_id(self, layer, feature):
        """
        Assign a sequential integer id for single-feature additions outside batch mode.
        Uses the current maximum 'id' value in the target layer to avoid duplicates.
        """
        try:
            if not layer or not feature:
                return
            idx = layer.fields().indexOf("id")
            if idx < 0:
                return
            provider = layer.dataProvider()
            max_val = provider.maximumValue(idx) if provider else None
            next_val = 1
            if max_val not in (None, ''):
                try:
                    next_val = int(max_val) + 1
                except (TypeError, ValueError):
                    next_val = int(float(max_val)) + 1
            feature.setAttribute("id", next_val)
        except Exception as e:
            self._dbg(f"Could not assign single feature id: {e}")

    def _create_memory_layer(self, geom_type: str, name: str, *, id_type=QVariant.Int) -> QgsVectorLayer:
        """Create a memory layer with the given geometry type and standard 'id' field.

        Args:
            geom_type (str): One of 'Point', 'LineString', 'Polygon'.
            name (str): Layer name to assign.
            id_type: QVariant type for 'id' field (default Int; String for some layers).

        Returns:
            QgsVectorLayer: Newly created memory layer with project CRS applied.
        """
        try:
            # Build URI like 'Point?crs=EPSG:XXXX'
            geom = geom_type.strip()
            if geom not in {"Point", "LineString", "Polygon"}:
                geom = "Point"
            # Prefer live project CRS
            proj_crs = self.project.crs() if self.project else QgsCoordinateReferenceSystem()
            crs_auth = proj_crs.authid() if proj_crs and proj_crs.isValid() else "EPSG:4326"
            uri = f"{geom}?crs={crs_auth}"
            layer = QgsVectorLayer(uri, name, "memory")
            # Add standard 'id' field
            provider = layer.dataProvider()
            provider.addAttributes([QgsField("id", id_type)])
            layer.updateFields()
            # Ensure CRS is applied
            self._ensure_layer_crs(layer)
            return layer
        except Exception as e:
            self._log(f"Failed to create memory layer '{name}': {e}", level="ERROR")
            # Return a minimal valid point layer as fallback
            try:
                layer = QgsVectorLayer("Point?crs=EPSG:4326", name, "memory")
                provider = layer.dataProvider()
                provider.addAttributes([QgsField("id", id_type)])
                layer.updateFields()
                return layer
            except Exception:
                return None

    def _ensure_layer_crs(self, layer: QgsVectorLayer):
        """Apply the current project CRS to a layer if possible."""
        try:
            if not layer:
                return
            proj_crs = self.project.crs() if self.project else None
            if proj_crs and proj_crs.isValid():
                layer.setCrs(proj_crs)
        except Exception as e:
            self._dbg(f"Could not set layer CRS: {e}")
    
    def create_all_layers(self, config=None):
        """
        Create all 5 profile chart layers and organize them in a group.
        
        Args:
            config (dict): Optional configuration with style parameters
        
        Returns:
            dict: Dictionary with layer names as keys and QgsVectorLayer objects as values
        """
        # Configure debug mode
        try:
            if config and isinstance(config, dict):
                self.debug = bool(config.get('debug', True))
        except Exception:
            pass

        self._dbg("Starting create_all_layers()")
        print("PLUGIN qAeroChart: Creating all profile layers...")
        # Enforce projected CRS; allow override via style.allow_geographic
        allow_geo = False
        try:
            allow_geo = bool(config.get('style', {}).get('allow_geographic', False)) if isinstance(config, dict) else False
        except Exception:
            allow_geo = False
        self._dbg(f"create_all_layers: allow_geographic={allow_geo}")
        if not self._crs_guard(enforce_block=(not allow_geo), show_message=True):
            self._log("Aborting layer creation due to geographic/invalid CRS", level="WARN")
            return {}
        
        # Create group first
        self._create_layer_group()
        
        # Create each layer (baseline merged into profile_line per Issue #24)
        self.layers[self.LAYER_POINT_SYMBOL] = self._create_point_symbol_layer()
        self.layers[self.LAYER_CARTO_LABEL] = self._create_carto_label_layer()
        self.layers[self.LAYER_LINE] = self._create_line_layer()
        # Merge key verticals and distance markers into profile_line per #40
        self.layers[self.LAYER_MOCA] = self._create_moca_layer()

        # Emit validity and field diagnostics
        for k, lyr in self.layers.items():
            try:
                self._dbg(f"Layer '{k}': valid={lyr.isValid()} CRS={lyr.crs().authid()} fields={[f.name() for f in lyr.fields()]}")
            except Exception as e:
                self._log(f"Diag failed for layer '{k}': {e}", level="WARN")
        
        # Add layers to group and apply styles
        self._add_layers_to_group(config)
        
        print(f"PLUGIN qAeroChart: Created {len(self.layers)} layers in group '{self.GROUP_NAME}'")
        self._dbg("Finished create_all_layers()")
        
        return self.layers
    
    def _create_layer_group(self):
        """Create or get the layer group for profile charts."""
        root = self.project.layerTreeRoot()
        
        # Check if group already exists
        existing_group = root.findGroup(self.GROUP_NAME)
        
        if existing_group:
            self.layer_group = existing_group
            print(f"PLUGIN qAeroChart: Using existing group '{self.GROUP_NAME}'")
        else:
            self.layer_group = root.addGroup(self.GROUP_NAME)
            print(f"PLUGIN qAeroChart: Created new group '{self.GROUP_NAME}'")
        try:
            self._dbg(f"Group '{self.GROUP_NAME}' child count: {len(self.layer_group.children())}")
        except Exception:
            pass

        # Respect user layer tree order (Issue #11): do not auto-reorder/move group
    
    def _create_point_symbol_layer(self):
        """
        Create the profile_point_symbol layer for point symbols.
        
        Fields:
        - point_name: Name/identifier (MAPt, FAF, IF, etc.)
        - point_type: Type of point (fix, navaid, threshold, etc.)
        - distance: Distance from reference point (NM)
        - elevation: Elevation above MSL (ft)
        - notes: Additional notes
        
        Returns:
            QgsVectorLayer: The created layer
        """
        # Create memory layer
        layer = self._create_memory_layer('Point', self.LAYER_POINT_SYMBOL)
        
        # Add fields
        provider = layer.dataProvider()
        provider.addAttributes([
            QgsField("point_name", QVariant.String, len=50),
            QgsField("point_type", QVariant.String, len=30),
            QgsField("distance", QVariant.Double),
            QgsField("elevation", QVariant.Double),
            QgsField("notes", QVariant.String, len=255)
        ])
        layer.updateFields()
        
        print(f"PLUGIN qAeroChart: Created layer '{self.LAYER_POINT_SYMBOL}' with {layer.fields().count()} fields")
        
        return layer
    
    def _create_carto_label_layer(self):
        """
        Create the profile_carto_label layer for cartographic labels.
        
        Fields (Issue #25 unified schema):
        - id (string)
        - txt_label (string)      [prev: label_text]
        - txt_type (string)       [prev: label_type]
        - bold (bool)
        - html (bool)
        - font_size (int)
        - txt_rotation (double)   [prev: rotation]
        - txt_justified (string)
        - mask (bool)
        
        Returns:
            QgsVectorLayer: The created layer
        """
        layer = self._create_memory_layer('Point', self.LAYER_CARTO_LABEL, id_type=QVariant.String)
        
        provider = layer.dataProvider()
        provider.addAttributes([
            QgsField("txt_label", QVariant.String, len=100),
            QgsField("txt_type", QVariant.String, len=30),
            QgsField("bold", QVariant.Bool),
            QgsField("html", QVariant.Bool),
            QgsField("font_size", QVariant.Int),
            QgsField("txt_rotation", QVariant.Double),
            QgsField("txt_justified", QVariant.String, len=20),
            QgsField("mask", QVariant.Bool)
        ])
        layer.updateFields()
        
        print(f"PLUGIN qAeroChart: Created layer '{self.LAYER_CARTO_LABEL}' with {layer.fields().count()} fields")
        
        return layer
    
    def _create_line_layer(self):
        """
        Create the profile_line layer for the main profile line.
        
        Fields:
        - line_type: Type of line (profile, approach, etc.)
        - segment_name: Name of the segment
        - gradient: Gradient/slope of the segment
        
        Returns:
            QgsVectorLayer: The created layer
        """
        # Unified schema for merged line layer (#40): id (string), symbol, txt_label, remarks
        layer = self._create_memory_layer('LineString', self.LAYER_LINE, id_type=QVariant.String)
        
        provider = layer.dataProvider()
        provider.addAttributes([
            QgsField("symbol", QVariant.String, len=30),
            QgsField("txt_label", QVariant.String, len=80),
            QgsField("remarks", QVariant.String, len=80)
        ])
        layer.updateFields()
        
        print(f"PLUGIN qAeroChart: Created layer '{self.LAYER_LINE}' with {layer.fields().count()} fields")
        
        return layer

    # Removed separate key verticals/dist layers per #40 merge
    
    # _create_dist_layer removed per #40 (distance markers merged into profile_line)

    
    def _create_moca_layer(self):
        """
        Create the profile_MOCA layer for Minimum Obstacle Clearance Altitude.
        
        Uses Polygon geometry to display MOCA areas with diagonal hatching.
        
        Fields:
        - moca: MOCA value (ft)
        - segment_name: Associated segment
        - clearance: Clearance above obstacles (ft)
        
        Returns:
            QgsVectorLayer: The created layer
        """
        layer = self._create_memory_layer('Polygon', self.LAYER_MOCA)
        
        provider = layer.dataProvider()
        provider.addAttributes([
            QgsField("moca", QVariant.Double),
            QgsField("segment_name", QVariant.String, len=50),
            QgsField("clearance", QVariant.Double)
        ])
        layer.updateFields()
        
        print(f"PLUGIN qAeroChart: Created layer '{self.LAYER_MOCA}' with {layer.fields().count()} fields")
        
        return layer
    
    def _add_layers_to_group(self, config=None):
        """
        Add all created layers to the layer group and apply styles.
        
        Args:
            config (dict): Optional configuration with style parameters
        """
        if not self.layer_group:
            print("PLUGIN qAeroChart ERROR: Layer group not found")
            return
        
        # Add layers to project and group in specific order
        # Order layers so the profile line is above MOCA for visibility
        layer_order = [
            self.LAYER_CARTO_LABEL,
            self.LAYER_POINT_SYMBOL,
            self.LAYER_LINE,
            self.LAYER_MOCA
        ]
        
        for layer_name in layer_order:
            if layer_name in self.layers:
                layer = self.layers[layer_name]
                # Add to project
                # Ensure CRS before adding (belt-and-suspenders)
                self._ensure_layer_crs(layer)
                self.project.addMapLayer(layer, False)
                # Add to group
                self.layer_group.addLayer(layer)
                print(f"PLUGIN qAeroChart: Added '{layer_name}' to group")
                try:
                    self._dbg(f"  -> layer '{layer_name}' valid={layer.isValid()} count={layer.featureCount()} extent={[layer.extent().xMinimum(), layer.extent().yMinimum(), layer.extent().xMaximum(), layer.extent().yMaximum()]}")
                except Exception:
                    pass
        
        # Apply basic styles to make features visible
        self._apply_basic_styles(config)

        # Move group to the top again (after new nodes were inserted)
        try:
            self._create_layer_group()  # will reuse existing and perform the move-to-top safety
        except Exception:
            pass

        # WYSIWYG request (Issue #11): Disable any custom render ordering so the layer panel order controls drawing.
        try:
            root = self.project.layerTreeRoot()
            if hasattr(root, 'hasCustomLayerOrder') and root.hasCustomLayerOrder():
                root.setHasCustomLayerOrder(False)
                self._dbg("Disabled custom layer order (WYSIWYG rendering order)")
        except Exception as e:
            self._log(f"Could not disable custom layer order: {e}", level="WARN")
    
    def _apply_basic_styles(self, config=None):
        """
        Apply basic symbology to layers to make them visible.
        
        Args:
            config (dict): Optional configuration with style parameters
        """
        from qgis.core import (
            QgsSymbol,
            QgsSimpleLineSymbolLayer,
            QgsSimpleMarkerSymbolLayer,
            QgsTextFormat,
            QgsPalLayerSettings,
            QgsVectorLayerSimpleLabeling,
            QgsUnitTypes,
            QgsLineSymbol,
            QgsSingleSymbolRenderer,
            QgsNullSymbolRenderer,
            QgsProperty,
            Qgis,
            QgsRuleBasedRenderer,
        )
        from qgis.PyQt.QtGui import QColor, QFont
        from qgis.PyQt.QtCore import Qt
        
        # Minimal, fixed styling (Issue #9: remove style parameters; rely on predefined styles later)
        style = config.get('style', {}) if config else {}
        line_width = 2.0
        moca_border_width = 1.0
        point_size = 5.0
        line_color = '#000000'
        moca_fill = '#6464FF64'
        moca_hatch = '#000000'
        
        # Style for PROFILE_LINE - Single symbol (default 0.5 mm) per #40
        line_layer = self.layers.get(self.LAYER_LINE)
        if line_layer:
            simple = QgsSimpleLineSymbolLayer()
            simple.setColor(QColor(line_color))
            try:
                simple.setCapStyle(Qt.FlatCap); simple.setJoinStyle(Qt.MiterJoin)
            except Exception:
                pass
            simple.setWidth(0.5)
            simple.setWidthUnit(QgsUnitTypes.RenderMillimeters)
            sym = QgsLineSymbol(); sym.appendSymbolLayer(simple)
            line_layer.setRenderer(QgsSingleSymbolRenderer(sym))
            line_layer.triggerRepaint()
            print("PLUGIN qAeroChart: Applied single-symbol style to profile_line (0.5mm)")
        
        # Style for PROFILE_POINT_SYMBOL - Red circles, configurable size (or hidden)
        point_layer = self.layers.get(self.LAYER_POINT_SYMBOL)
        if point_layer:
            symbol = QgsSymbol.defaultSymbol(point_layer.geometryType())
            # Always show point symbols (Issue #9)
            symbol.setColor(QColor(255, 0, 0))  # Red
            symbol.setSize(point_size)
            symbol.setSizeUnit(QgsUnitTypes.RenderMillimeters)
            point_layer.renderer().setSymbol(symbol)
            point_layer.triggerRepaint()
            print(f"PLUGIN qAeroChart: Applied style to profile_point_symbol (visible=True)")
        
        # PROFILE_DIST merged into PROFILE_LINE per #40
        
        # Style for PROFILE_MOCA - Configurable hatching pattern
        moca_layer = self.layers.get(self.LAYER_MOCA)
        if moca_layer:
            from qgis.core import QgsFillSymbol, QgsLinePatternFillSymbolLayer, QgsSimpleFillSymbolLayer
            
            try:
                # Parse colors from hex
                # Use transparent fill to mimic eAIP hatch-only look
                color_str = '0,0,0,0'
                
                # Create fill symbol with configurable parameters
                symbol = QgsFillSymbol.createSimple({
                    'color': color_str,
                    'outline_color': moca_hatch,
                    'outline_width': str(moca_border_width),
                    'outline_width_unit': 'MM',
                    'outline_style': 'solid'
                })
                
                # Try to add diagonal line pattern
                line_pattern = QgsLinePatternFillSymbolLayer()
                line_pattern.setDistance(1.6)  # slightly tighter spacing
                line_pattern.setDistanceUnit(QgsUnitTypes.RenderMillimeters)
                line_pattern.setLineAngle(45)  # 45 degree diagonal
                
                # Configure line style
                line_symbol = line_pattern.subSymbol()
                if line_symbol:
                    line_symbol.setColor(QColor(moca_hatch))
                    line_symbol.setWidth(0.4)  # finer lines
                    line_symbol.setWidthUnit(QgsUnitTypes.RenderMillimeters)
                
                symbol.appendSymbolLayer(line_pattern)
                
            except Exception as e:
                # Fallback to simple fill if pattern fails
                print(f"PLUGIN qAeroChart WARNING: Could not create hatching pattern: {e}")
                symbol = QgsFillSymbol.createSimple({
                    'color': '100,100,255,150',
                    'outline_color': 'black',
                    'outline_width': str(moca_border_width),
                    'outline_width_unit': 'MM'
                })
            
            moca_layer.renderer().setSymbol(symbol)
            moca_layer.triggerRepaint()
            print(f"PLUGIN qAeroChart: Applied style to profile_MOCA (border: {moca_border_width}mm)")

        # Baseline layer styling removed; baseline is rendered in profile_line via rule-based styling

        
        
        # Style for CARTO_LABEL - Configure text labels
        label_layer = self.layers.get(self.LAYER_CARTO_LABEL)
        if label_layer:
            # Use 'No Symbols' renderer – only labels should be drawn (Issue #39)
            try:
                label_layer.setRenderer(QgsNullSymbolRenderer())
            except Exception:
                # Fallback to transparent symbol if Null renderer unavailable
                symbol = QgsSymbol.defaultSymbol(label_layer.geometryType())
                symbol.setColor(QColor(0, 0, 0, 0))
                symbol.setSize(0.01)
                label_layer.renderer().setSymbol(symbol)
            
            # Configure text format for labels
            text_format = QgsTextFormat()
            text_format.setFont(QFont("Arial", 10, QFont.Bold))
            text_format.setSize(10)
            text_format.setColor(QColor(0, 0, 0))  # Black text
            
            # Optional: Add text buffer (white outline) for better visibility
            from qgis.core import QgsTextBufferSettings
            buffer = QgsTextBufferSettings()
            buffer.setEnabled(True)
            buffer.setSize(1.0)
            buffer.setColor(QColor(255, 255, 255))  # White buffer
            text_format.setBuffer(buffer)
            
            # Create label settings
            label_settings = QgsPalLayerSettings()
            label_settings.fieldName = 'txt_label'  # Field containing the text to display
            label_settings.enabled = True
            label_settings.setFormat(text_format)
            
            # Position labels slightly above the point (QGIS 3.40+ uses Qgis.LabelPlacement enum)
            label_settings.placement = Qgis.LabelPlacement.OverPoint
            label_settings.yOffset = 0.0

            # Data-defined rotation from attribute 'rotation' when provided (e.g., slope labels)
            try:
                label_settings.setDataDefinedProperty(QgsPalLayerSettings.Rotation, QgsProperty.fromField('txt_rotation'))
            except Exception:
                pass
            
            # Apply labeling to layer
            labeling = QgsVectorLayerSimpleLabeling(label_settings)
            label_layer.setLabeling(labeling)
            label_layer.setLabelsEnabled(True)
            
            print("PLUGIN qAeroChart: Applied labeling to profile_carto_label (black text with white buffer)")

        # KEY VERTICALS merged into PROFILE_LINE per #40
    
    def add_point_feature(self, point, point_name, point_type="fix", 
                         distance=0.0, elevation=0.0, notes=""):
        """
        Add a point feature to the profile_point_symbol layer.
        
        Args:
            point (QgsPointXY): Point coordinates
            point_name (str): Name/identifier of the point
            point_type (str): Type of point (fix, navaid, threshold, etc.)
            distance (float): Distance from reference (NM)
            elevation (float): Elevation above MSL (ft)
            notes (str): Additional notes
        
        Returns:
            bool: True if feature was added successfully
        """
        layer = self.layers.get(self.LAYER_POINT_SYMBOL)
        if not layer:
            print("PLUGIN qAeroChart ERROR: Point symbol layer not found")
            return False
        
        feature = QgsFeature()
        feature.setFields(layer.fields())
        feature.setGeometry(QgsGeometry.fromPointXY(point))
        # Set attributes by name to avoid index/order issues (preferred on issue-23)
        self._assign_layer_feature_id(layer, feature)
        feature.setAttribute("point_name", point_name)
        feature.setAttribute("point_type", point_type)
        feature.setAttribute("distance", float(distance))
        feature.setAttribute("elevation", float(elevation))
        feature.setAttribute("notes", notes)
        
        layer.startEditing()
        success = layer.addFeature(feature)
        layer.commitChanges()
        
        if success:
            layer.triggerRepaint()  # Force visual refresh
            print(f"PLUGIN qAeroChart: Added point '{point_name}' at ({point.x():.2f}, {point.y():.2f})")
        
        return success
    
    def add_label_feature(self, point, label_text, label_type="point_name", 
                         rotation=0.0, font_size=10, *, bold=False, html=False, txt_justified="", mask=False):
        """
        Add a label feature to the profile_carto_label layer.
        
        Args:
            point (QgsPointXY): Label position
            label_text (str): Text to display
            label_type (str): Type of label
            rotation (float): Text rotation angle
            font_size (int): Font size
        
        Returns:
            bool: True if feature was added successfully
        """
        layer = self.layers.get(self.LAYER_CARTO_LABEL)
        if not layer:
            print("PLUGIN qAeroChart ERROR: Carto label layer not found")
            return False
        
        feature = QgsFeature()
        feature.setFields(layer.fields())
        feature.setGeometry(QgsGeometry.fromPointXY(point))
        # Set attributes by name to avoid index/order issues
        self._assign_layer_feature_id(layer, feature)
        # Unified carto label schema (Issue #25)
        feature.setAttribute("txt_label", label_text)
        feature.setAttribute("txt_type", label_type)
        feature.setAttribute("txt_rotation", float(rotation))
        feature.setAttribute("font_size", int(font_size))
        feature.setAttribute("bold", bool(bold))
        feature.setAttribute("html", bool(html))
        feature.setAttribute("txt_justified", txt_justified)
        feature.setAttribute("mask", bool(mask))
        
        layer.startEditing()
        success = layer.addFeature(feature)
        layer.commitChanges()
        
        if success:
            layer.triggerRepaint()  # Force visual refresh
            print(f"PLUGIN qAeroChart: Added label '{label_text}' at ({point.x():.2f}, {point.y():.2f})")
        
        return success
    
    def add_line_feature(self, points, line_type="profile", segment_name="", gradient=0.0):
        """
        Add a line feature to the profile_line layer.
        
        Args:
            points (list): List of QgsPointXY defining the line
            line_type (str): Type of line
            segment_name (str): Name of the segment
            gradient (float): Gradient/slope
        
        Returns:
            bool: True if feature was added successfully
        """
        layer = self.layers.get(self.LAYER_LINE)
        if not layer:
            print("PLUGIN qAeroChart ERROR: Line layer not found")
            return False
        
        feature = QgsFeature()
        feature.setFields(layer.fields())
        feature.setGeometry(QgsGeometry.fromPolylineXY(points))
        # Set attributes by name to avoid index/order issues
        self._assign_layer_feature_id(layer, feature)
        # Map legacy params to unified schema (merged layer #40)
        feature.setAttribute("symbol", str(line_type))
        feature.setAttribute("txt_label", str(segment_name))
        feature.setAttribute("remarks", "")
        
        layer.startEditing()
        success = layer.addFeature(feature)
        layer.commitChanges()
        
        if success:
            layer.triggerRepaint()  # Force visual refresh
            print(f"PLUGIN qAeroChart: Added line segment '{segment_name}' with {len(points)} points")
        
        return success
    
    def clear_all_layers(self):
        """Clear all features from all managed layers."""
        for layer_name, layer in self.layers.items():
            if layer:
                layer.startEditing()
                layer.deleteFeatures(layer.allFeatureIds())
                layer.commitChanges()
                print(f"PLUGIN qAeroChart: Cleared layer '{layer_name}'")
    
    def remove_all_layers(self):
        """Remove all managed layers from the project."""
        for layer_name, layer in self.layers.items():
            if layer:
                self.project.removeMapLayer(layer.id())
                print(f"PLUGIN qAeroChart: Removed layer '{layer_name}'")
        
        # Remove group if empty
        if self.layer_group:
            root = self.project.layerTreeRoot()
            if len(self.layer_group.children()) == 0:
                root.removeChildNode(self.layer_group)
                print(f"PLUGIN qAeroChart: Removed empty group '{self.GROUP_NAME}'")
        
        self.layers.clear()
        self.layer_group = None
    
    def get_layer(self, layer_name):
        """
        Get a specific layer by name.
        
        Args:
            layer_name (str): Name of the layer
        
        Returns:
            QgsVectorLayer: The layer or None if not found
        """
        return self.layers.get(layer_name)
    
    def layer_exists(self, layer_name):
        """
        Check if a layer exists.
        
        Args:
            layer_name (str): Name of the layer
        
        Returns:
            bool: True if layer exists
        """
        return layer_name in self.layers and self.layers[layer_name] is not None
    
    def populate_layers_from_config(self, config):
        """
        Populate all layers with profile data from configuration.
        Uses ProfileChartGeometry for cartesian calculations.
        
        Args:
            config (dict): Configuration dictionary with origin_point, runway, and profile_points
        
        Returns:
            bool: True if successful
        """
        self._dbg("Starting populate_layers_from_config()")
        print("PLUGIN qAeroChart: Populating layers from config v2.0...")
        self._dbg("PHASE: BEGIN population")
        print(f"PLUGIN qAeroChart: Config keys: {list(config.keys())}")
        # Enforce projected CRS; block profile creation on geographic CRS (Issue #13). Show the message here only.
        # Respect same override inside population
        allow_geo = False
        try:
            allow_geo = bool(config.get('style', {}).get('allow_geographic', False)) if isinstance(config, dict) else False
        except Exception:
            allow_geo = False
        self._dbg(f"populate_layers_from_config: allow_geographic={allow_geo}")
        if not self._crs_guard(enforce_block=(not allow_geo), show_message=True):
            print("PLUGIN qAeroChart ERROR: Profile population blocked due to geographic/invalid CRS")
            return False
        
        # Extract origin point (v2.0 uses "origin_point", v1.0 uses "reference_point")
        origin_data = config.get('origin_point', config.get('reference_point', {}))
        if not origin_data or 'x' not in origin_data or 'y' not in origin_data:
            print("PLUGIN qAeroChart ERROR: No origin point in configuration")
            print(f"PLUGIN qAeroChart ERROR: origin_data = {origin_data}")
            return False
        
        origin_point = QgsPointXY(origin_data['x'], origin_data['y'])
        print(f"PLUGIN qAeroChart: *** ORIGIN POINT SET TO: X={origin_point.x():.2f}, Y={origin_point.y():.2f} ***")
        
        # Extract profile points and runway parameters
        profile_points = config.get('profile_points', [])
        if not profile_points:
            print("PLUGIN qAeroChart WARNING: No profile points in configuration")
            return False
        
        runway = config.get('runway', {})
        runway_length = float(runway.get('length', 0))
        tch = float(runway.get('tch_rdh', 0))
        # THR elevation in feet (used to convert absolute altitudes to THR-relative for drawing)
        try:
            thr_ft = float(runway.get('thr_elevation', 0))
        except Exception:
            thr_ft = 0.0
        self._dbg(f"Runway params -> length={runway_length}m, TCH={tch}m; profile_points={len(profile_points)}")
        
        # Initialize geometry calculator with vertical exaggeration (default 10x)
        ve = 10.0
        try:
            ve = float(config.get('style', {}).get('vertical_exaggeration', 10.0))
        except Exception:
            ve = 10.0
        # Determine horizontal drawing direction based on runway direction
        dir_text = str(runway.get('direction', '')).strip()
        try:
            # Extract numeric runway designator (first two digits)
            rwy_num = int(''.join(ch for ch in dir_text if ch.isdigit())[:2] or 0)
        except Exception:
            rwy_num = 0
        # If RWY direction <= 18 then draw right→left (dir_sign = -1), else left→right
        dir_sign = -1 if rwy_num and rwy_num <= 18 else 1
        self._dbg(f"Geometry setup -> origin=({origin_point.x():.3f},{origin_point.y():.3f}) VE={ve} dir_sign={dir_sign} (RWY='{dir_text}')")
        geometry = ProfileChartGeometry(origin_point, vertical_exaggeration=ve, horizontal_direction=dir_sign)
        
        # BATCH OPERATIONS: Collect all features first, then add in bulk
        point_features = []
        label_features = []
        line_features = []
        moca_features = []
        baseline_features = []  # legacy list; baseline will be added to profile_line

        # Per-layer ID counters (start at 1)
        next_id = {
            self.LAYER_POINT_SYMBOL: 1,
            self.LAYER_CARTO_LABEL: 1,
            self.LAYER_LINE: 1,
            self.LAYER_MOCA: 1,
        }
        
        # Get layer references
        layer_point = self.layers.get(self.LAYER_POINT_SYMBOL)
        layer_label = self.layers.get(self.LAYER_CARTO_LABEL)
        layer_line = self.layers.get(self.LAYER_LINE)
        layer_moca = self.layers.get(self.LAYER_MOCA)
        
        # Style cleanup (Issue #9): ORIGIN marker toggle removed; no origin feature added
        style = config.get('style', {}) if config else {}
        
        # 2. Prepare profile line
        self._dbg("PHASE: PROFILE LINE start")
        if len(profile_points) >= 2:
            print(f"PLUGIN qAeroChart: === CREATING PROFILE LINE ===")
            print(f"PLUGIN qAeroChart: Number of profile points: {len(profile_points)}")
            
            # Use THR-relative elevation for drawing
            profile_points_rel = []
            for p in profile_points:
                try:
                    elev_ft = float(p.get('elevation_ft', 0))
                except Exception:
                    elev_ft = 0.0
                rel_elev = elev_ft - thr_ft
                q = dict(p)
                q['elevation_ft'] = rel_elev
                profile_points_rel.append(q)

            line_points = geometry.create_profile_line(profile_points_rel)
            
            print(f"PLUGIN qAeroChart: Profile line returned {len(line_points) if line_points else 0} points")
            
            if line_points and layer_line:
                # Debug: Print all line points
                for i, pt in enumerate(line_points):
                    print(f"PLUGIN qAeroChart:   Point {i}: X={pt.x():.2f}, Y={pt.y():.2f}")
                
                feat = QgsFeature()
                feat.setFields(layer_line.fields())
                geom = QgsGeometry.fromPolylineXY(line_points)
                
                # Validate geometry
                if geom.isGeosValid():
                    print(f"PLUGIN qAeroChart: ✅ Profile line geometry is VALID")
                else:
                    print(f"PLUGIN qAeroChart: ❌ Profile line geometry is INVALID: {geom.lastError()}")
                
                print(f"PLUGIN qAeroChart: Geometry type: {geom.type()}, WKT length: {len(geom.asWkt())}")
                
                feat.setGeometry(geom)
                # Set attributes following unified profile_line schema (Issue #24/#40)
                feat.setAttribute("symbol", "profile")
                feat.setAttribute("txt_label", "Main Profile")
                feat.setAttribute("remarks", "")
                self._assign_feature_id(feat, self.LAYER_LINE, next_id)
                line_features.append(feat)
                print(f"PLUGIN qAeroChart: ✅ Profile line feature added to batch")
                # Slope labels per segment
                try:
                    sorted_pts = sorted(profile_points_rel, key=lambda p: float(p.get('distance_nm', 0)))
                    for i in range(len(sorted_pts)-1):
                        p1 = sorted_pts[i]
                        p2 = sorted_pts[i+1]
                        grad_percent = geometry.calculate_gradient((float(p1.get('distance_nm',0)), float(p1.get('elevation_ft',0))),
                                                                   (float(p2.get('distance_nm',0)), float(p2.get('elevation_ft',0))))
                        import math
                        deg = math.degrees(math.atan(grad_percent/100.0))
                        text = f"{deg:.1f}° ({grad_percent:.1f}%)"
                        mid_nm = (float(p1.get('distance_nm',0)) + float(p2.get('distance_nm',0)))/2.0
                        # Keep visual offset roughly constant despite VE
                        mid_ft_rel = (float(p1.get('elevation_ft',0)) + float(p2.get('elevation_ft',0)))/2.0 + (80.0/ve)
                        pos = geometry.calculate_profile_point(mid_nm, mid_ft_rel)
                        if layer_label:
                            lf = QgsFeature()
                            lf.setFields(layer_label.fields())
                            lf.setGeometry(QgsGeometry.fromPointXY(pos))
                            lf.setAttribute("txt_label", text)
                            lf.setAttribute("txt_type", "slope")
                            lf.setAttribute("txt_rotation", float(deg))
                            lf.setAttribute("font_size", 9)
                            self._assign_feature_id(lf, self.LAYER_CARTO_LABEL, next_id)
                            label_features.append(lf)
                except Exception as e:
                    print(f"PLUGIN qAeroChart WARNING: Could not create slope labels: {e}")
            else:
                print(f"PLUGIN qAeroChart: ❌ Profile line NOT created (line_points={bool(line_points)}, layer_line={bool(layer_line)})")
        else:
            print(f"PLUGIN qAeroChart: ❌ Not enough points for profile line ({len(profile_points)} points)")
        self._dbg("PHASE: PROFILE LINE end")
        
        # 3. Prepare runway line
        self._dbg("PHASE: RUNWAY LINE start")
        if runway_length > 0:
            print(f"PLUGIN qAeroChart: === CREATING RUNWAY LINE ===")
            print(f"PLUGIN qAeroChart: Runway length: {runway_length}m, TCH: {tch}m")
            
            runway_points = geometry.create_runway_line(runway_length, tch)
            
            if runway_points and layer_line:
                # Debug: Print runway points
                for i, pt in enumerate(runway_points):
                    print(f"PLUGIN qAeroChart:   Runway point {i}: X={pt.x():.2f}, Y={pt.y():.2f}")
                
                feat = QgsFeature()
                feat.setFields(layer_line.fields())
                geom = QgsGeometry.fromPolylineXY(runway_points)
                
                # Validate geometry
                if geom.isGeosValid():
                    print(f"PLUGIN qAeroChart: ✅ Runway geometry is VALID")
                else:
                    print(f"PLUGIN qAeroChart: ❌ Runway geometry is INVALID: {geom.lastError()}")
                
                feat.setGeometry(geom)
                # Unified schema attributes
                feat.setAttribute("symbol", "runway")
                feat.setAttribute("txt_label", "Runway")
                feat.setAttribute("remarks", "")
                self._assign_feature_id(feat, self.LAYER_LINE, next_id)
                line_features.append(feat)
                print(f"PLUGIN qAeroChart: ✅ Runway line feature added to batch")
            else:
                print(f"PLUGIN qAeroChart: ❌ Runway line NOT created")
        else:
            print(f"PLUGIN qAeroChart: ⚠️ Runway length is 0, skipping runway line")
        self._dbg("PHASE: RUNWAY LINE end")
        
        # 4. Prepare profile points with symbols and labels
        # Compute dynamic vertical height reference for key vertical lines (Issue #16)
        try:
            max_elevation_ft = max(float(p.get('elevation_ft', 0)) for p in profile_points)
        except Exception:
            max_elevation_ft = 0.0
        # Use THR-relative top for key vertical height
        max_elevation_ft_rel = max_elevation_ft - thr_ft
        vertical_extra_m = 1000.0  # required extra height above highest point (meters)
        vertical_top_ft = max_elevation_ft_rel + vertical_extra_m * ProfileChartGeometry.METERS_TO_FT
        self._dbg(f"Key verticals dynamic height -> max_elev_ft={max_elevation_ft:.2f} ft, extra={vertical_extra_m} m, top_ft={vertical_top_ft:.2f} ft")
        self._dbg("PHASE: POINTS & LABELS start")
        for point_data in profile_points:
            try:
                distance_nm = float(point_data.get('distance_nm', 0))
                elevation_ft = float(point_data.get('elevation_ft', 0))
                point_name = point_data.get('point_name', 'Unknown')
                moca_ft = point_data.get('moca_ft', '')
                notes = point_data.get('notes', '')
                
                # Calculate cartesian position
                # Draw using THR-relative elevation
                point_xy = geometry.calculate_profile_point(distance_nm, elevation_ft - thr_ft)
                
                # Prepare point symbol
                if layer_point:
                    feat = QgsFeature()
                    feat.setFields(layer_point.fields())
                    feat.setGeometry(QgsGeometry.fromPointXY(point_xy))
                    # Set attributes by name
                    self._assign_feature_id(feat, self.LAYER_POINT_SYMBOL, next_id)
                    feat.setAttribute("point_name", point_name)
                    feat.setAttribute("point_type", "fix")
                    feat.setAttribute("distance", float(distance_nm))
                    # Keep stored attribute as absolute MSL elevation
                    feat.setAttribute("elevation", float(elevation_ft))
                    feat.setAttribute("notes", notes)
                    point_features.append(feat)
                
                # Prepare label
                if layer_label:
                    feat = QgsFeature()
                    feat.setFields(layer_label.fields())
                    feat.setGeometry(QgsGeometry.fromPointXY(point_xy))
                    # Set attributes by name
                    self._assign_feature_id(feat, self.LAYER_CARTO_LABEL, next_id)
                    feat.setAttribute("txt_label", point_name)
                    feat.setAttribute("txt_type", "point_name")
                    feat.setAttribute("txt_rotation", 0.0)
                    feat.setAttribute("font_size", 10)
                    label_features.append(feat)

<<<<<<< HEAD
                # Add key verticals merged into line layer per #40
                if point_name.strip().upper() in {"FAF", "IF", "MAPT", "MAP"}:
                    try:
                        bottom = geometry.calculate_profile_point(distance_nm, 0.0)
                        top_at_max = geometry.calculate_profile_point(distance_nm, max_elevation_ft)
                        top = QgsPointXY(bottom.x(), top_at_max.y() + vertical_extra_m)
                        if layer_line:
                            feat_v = QgsFeature()
                            feat_v.setFields(layer_line.fields())
                            feat_v.setGeometry(QgsGeometry.fromPolylineXY([bottom, top]))
                            feat_v.setAttribute("symbol", "key")
                            feat_v.setAttribute("txt_label", "")
                            feat_v.setAttribute("remarks", point_name)
                            self._assign_feature_id(feat_v, self.LAYER_LINE, next_id)
                            line_features.append(feat_v)
                    except Exception as e:
                        print(f"PLUGIN qAeroChart WARNING: could not create key vertical for {point_name}: {e}")
=======
                # Add key verticals for all points (fix for #45):
                # Always draw a vertical from baseline to slightly above the max elevation,
                # so points are visually aligned and consistent across naming schemes.
                try:
                    bottom = geometry.calculate_profile_point(distance_nm, 0.0)
                    # Dynamic height: highest elevation (subject to VE) + 1000 m (not exaggerated)
                    top_at_max = geometry.calculate_profile_point(distance_nm, max_elevation_ft)
                    top = QgsPointXY(bottom.x(), top_at_max.y() + vertical_extra_m)
                    self._dbg(f"Created key vertical for {point_name} at {distance_nm}NM: baseline_y={bottom.y():.2f}, top_y={top.y():.2f}")
                    if self.layers.get(self.LAYER_KEY_VLINES):
                        lyr = self.layers[self.LAYER_KEY_VLINES]
                        feat_v = QgsFeature()
                        feat_v.setFields(lyr.fields())
                        feat_v.setGeometry(QgsGeometry.fromPolylineXY([bottom, top]))
                        if len(lyr.fields())>=3:
                            feat_v.setAttribute("line_type", "key")
                            feat_v.setAttribute("segment_name", point_name)
                            feat_v.setAttribute("gradient", 0.0)
                        self._assign_feature_id(feat_v, self.LAYER_KEY_VLINES, next_id)
                        key_vertical_features.append(feat_v)
                except Exception as e:
                    print(f"PLUGIN qAeroChart WARNING: could not create key vertical for {point_name}: {e}")
>>>>>>> e7e0adbc
                
                print(f"PLUGIN qAeroChart: Prepared point '{point_name}' at {distance_nm} NM / {elevation_ft} ft")
                
            except (ValueError, TypeError) as e:
                print(f"PLUGIN qAeroChart WARNING: Could not process point {point_data.get('point_name', 'unknown')}: {e}")
                continue
        
        # 5. Prepare distance markers (tick line segments)
        self._dbg("PHASE: DISTANCE MARKERS start")
        if profile_points:
            # Axis length: prefer explicit axis_max_nm in style, else use max point distance
            max_distance_nm = max(float(p.get('distance_nm', 0)) for p in profile_points)
            try:
                axis_max = float(style.get('axis_max_nm', max_distance_nm))
                if axis_max > max_distance_nm:
                    max_distance_nm = axis_max
            except Exception:
                pass
            # Maintain visual sizes independent of VE by dividing base by VE
            # Allow tick visual height to be configurable in style; default 200 m visual
            try:
                tick_visual_height_m = float(style.get('tick_height_m', 200.0))
            except Exception:
                tick_visual_height_m = 200.0
            tick_height_m = tick_visual_height_m / ve
            markers = geometry.create_distance_markers(max_distance_nm, marker_height_m=tick_height_m)

            # Prepare baseline feature (horizontal at y=0 from 0..max distance)
            # Add baseline as a feature in profile_line (Issue #24)
            if layer_line:
                try:
                    p0 = geometry.calculate_profile_point(0.0, 0.0)
                    p1 = geometry.calculate_profile_point(max_distance_nm, 0.0)
                    feat = QgsFeature()
                    feat.setFields(layer_line.fields())
                    feat.setGeometry(QgsGeometry.fromPolylineXY([p0, p1]))
                    # Add baseline into profile_line with symbol-based styling
                    feat.setAttribute("symbol", "baseline")
                    feat.setAttribute("txt_label", "Baseline")
                    feat.setAttribute("remarks", "")
                    self._assign_feature_id(feat, self.LAYER_LINE, next_id)
                    line_features.append(feat)
                except Exception as e:
                    print(f"PLUGIN qAeroChart WARNING: Could not prepare baseline: {e}")
            
            # Merge distance markers into line layer per #40
            if layer_line:
                for marker in markers:
                    bottom, top = marker['geometry']
                    feat = QgsFeature()
                    feat.setFields(layer_line.fields())
                    feat.setGeometry(QgsGeometry.fromPolylineXY([bottom, top]))
                    feat.setAttribute("symbol", 'tick')
                    try:
                        feat.setAttribute("txt_label", str(marker.get('label', marker.get('distance'))))
                    except Exception:
                        feat.setAttribute("txt_label", str(marker.get('distance', '')))
                    feat.setAttribute("remarks", '')
                    self._assign_feature_id(feat, self.LAYER_LINE, next_id)
                    line_features.append(feat)
                print(f"PLUGIN qAeroChart: Prepared {len(markers)} distance markers (merged into profile_line)")

            # Axis labels under baseline at each NM
            if layer_label:
                try:
                    # Axis labels should be 50 m BELOW the end of the tick marks (Issue #15)
                    # We compute the label y from the same tick visual height used above, plus 50 m visual, then divide by VE
                    label_extra_offset_visual_m = 50.0
                    label_y_offset_m = -((tick_visual_height_m + label_extra_offset_visual_m) / ve)
                    # Convert real meters to feet because calculate_profile_point expects feet
                    label_y_offset_ft = label_y_offset_m * ProfileChartGeometry.METERS_TO_FT
                    for i in range(int(max_distance_nm) + 1):
                        pos = geometry.calculate_profile_point(i, label_y_offset_ft)
                        feat = QgsFeature()
                        feat.setFields(layer_label.fields())
                        feat.setGeometry(QgsGeometry.fromPointXY(pos))
                        label_txt = str(i)
                        feat.setAttribute("txt_label", label_txt)
                        feat.setAttribute("txt_type", "axis")
                        feat.setAttribute("txt_rotation", 0.0)
                        feat.setAttribute("font_size", 9)
                        self._assign_feature_id(feat, self.LAYER_CARTO_LABEL, next_id)
                        label_features.append(feat)
                    print(f"PLUGIN qAeroChart: Prepared {int(max_distance_nm)+1} axis labels at {label_y_offset_m:.2f} m below baseline (real), i.e., {label_y_offset_ft:.2f} ft")
                except Exception as e:
                    print(f"PLUGIN qAeroChart WARNING: Could not create axis labels: {e}")
            # Grid layer removed (Issue #14): skipping creation of full-height vertical grid lines
        self._dbg("PHASE: DISTANCE MARKERS end")
        
    # 6. Prepare MOCA polygons
        print(f"PLUGIN qAeroChart: === CREATING MOCA HATCH AREAS ===")
        self._dbg("PHASE: MOCA/OCA start")
        # Client requirement (#36): OCA removal → ignore any OCA config; render MOCA only
        has_explicit_moca = False
        try:
            has_explicit_moca = bool(config.get('moca_segments'))
        except Exception:
            pass

        if has_oca:
            # Draw only OCA and skip all MOCA to avoid overlap
            try:
                oca_single = config.get('oca') if config else None
                if oca_single and self.layers.get(self.LAYER_MOCA):
                    d1 = float(oca_single.get('from_nm', 0))
                    d2 = float(oca_single.get('to_nm', 0))
                    hft = float(oca_single.get('oca_ft', oca_single.get('height_ft', 0)))
                    # Draw height relative to THR
                    poly = geometry.create_oca_box(d1, d2, hft - thr_ft)
                    feat = QgsFeature()
                    feat.setFields(layer_moca.fields())
                    feat.setGeometry(QgsGeometry.fromPolygonXY([poly]))
                    feat.setAttribute("moca", float(hft))
                    feat.setAttribute("segment_name", f"OCA {d1}-{d2}NM")
                    feat.setAttribute("clearance", 0.0)
                    self._assign_feature_id(feat, self.LAYER_MOCA, next_id)
                    moca_features.append(feat)
                    print(f"PLUGIN qAeroChart: Added OCA polygon {d1}-{d2} NM @ {hft} ft")
            except Exception as e:
                print(f"PLUGIN qAeroChart WARNING: OCA single processing failed: {e}")
            try:
                explicit_moca = config.get('moca_segments', [])
                if explicit_moca and layer_moca:
                    print(f"PLUGIN qAeroChart: Processing explicit MOCA segments: {len(explicit_moca)}")
                    for seg in explicit_moca:
                        try:
                            d1 = float(seg.get('from_nm', seg.get('from', 0)))
                            d2 = float(seg.get('to_nm', seg.get('to', 0)))
                            hft = float(seg.get('oca_ft', seg.get('height_ft', 0)))
                            poly = geometry.create_oca_box(d1, d2, hft - thr_ft)
                            feat = QgsFeature()
                            feat.setFields(layer_moca.fields())
                            feat.setGeometry(QgsGeometry.fromPolygonXY([poly]))
                            feat.setAttribute("moca", float(hft))
                            feat.setAttribute("segment_name", f"{d1}-{d2}NM")
                            feat.setAttribute("clearance", 0.0)
                            self._assign_feature_id(feat, self.LAYER_MOCA, next_id)
                            moca_features.append(feat)
                        except Exception as e:
                            print(f"PLUGIN qAeroChart WARNING: Skipping explicit MOCA segment {seg}: {e}")
            except Exception as e:
                print(f"PLUGIN qAeroChart WARNING: explicit MOCA processing failed: {e}")
        else:
            # No OCA provided; choose between explicit MOCA (preferred) or per-point MOCA
            if has_explicit_moca:
                try:
                    explicit_moca = config.get('moca_segments', [])
                    if explicit_moca and layer_moca:
                        print(f"PLUGIN qAeroChart: Processing explicit MOCA segments: {len(explicit_moca)}")
                        for seg in explicit_moca:
                            try:
                                d1 = float(seg.get('from_nm', seg.get('from', 0)))
                                d2 = float(seg.get('to_nm', seg.get('to', 0)))
                                hft = float(seg.get('moca_ft', seg.get('height_ft', 0)))
                                poly = geometry.create_oca_box(d1, d2, hft - thr_ft)
                                feat = QgsFeature()
                                feat.setFields(layer_moca.fields())
                                feat.setGeometry(QgsGeometry.fromPolygonXY([poly]))
                                # Set attributes by name and ensure id is assigned
                                feat.setAttribute("moca", float(hft))
                                feat.setAttribute("segment_name", f"{d1}-{d2}NM")
                                feat.setAttribute("clearance", 0.0)
                                self._assign_feature_id(feat, self.LAYER_MOCA, next_id)
                                moca_features.append(feat)
                            except Exception as e:
                                print(f"PLUGIN qAeroChart WARNING: Skipping explicit MOCA segment {seg}: {e}")
                except Exception as e:
                    print(f"PLUGIN qAeroChart WARNING: explicit MOCA processing failed: {e}")
            else:
                print(f"PLUGIN qAeroChart: Processing {len(profile_points)-1} possible MOCA segments (per-point)")
                # fall back to per-point MOCA between consecutive points
                for i in range(len(profile_points) - 1):
                    point1 = profile_points[i]
                    point2 = profile_points[i + 1]
                    moca_ft = point1.get('moca_ft', '')
                    print(f"PLUGIN qAeroChart: Segment {i}: {point1.get('point_name','')} → {point2.get('point_name','')}, MOCA={moca_ft}")
                    if moca_ft and moca_ft.strip():
                        try:
                            moca_value = float(moca_ft)
                            dist1_nm = float(point1.get('distance_nm', 0))
                            dist2_nm = float(point2.get('distance_nm', 0))
                            print(f"PLUGIN qAeroChart:   Creating MOCA: {dist1_nm}NM to {dist2_nm}NM at {moca_value}ft")
                            moca_polygon = geometry.create_oca_box(dist1_nm, dist2_nm, moca_value - thr_ft)
                            print(f"PLUGIN qAeroChart:   MOCA polygon has {len(moca_polygon)} points")
                            if layer_moca:
                                feat = QgsFeature()
                                feat.setFields(layer_moca.fields())
                                geom = QgsGeometry.fromPolygonXY([moca_polygon])
                                feat.setGeometry(geom)
                                feat.setAttribute("moca", float(moca_value))
                                feat.setAttribute("segment_name", f"{point1.get('point_name', '')} - {point2.get('point_name', '')}")
                                feat.setAttribute("clearance", 0.0)
                                self._assign_feature_id(feat, self.LAYER_MOCA, next_id)
                                moca_features.append(feat)
                                print(f"PLUGIN qAeroChart:   ✅ MOCA feature added to batch")
                        except (ValueError, TypeError) as e:
                            print(f"PLUGIN qAeroChart: ❌ Could not create MOCA for segment: {e}")
                            continue
        
        for i in range(len(profile_points) - 1):
            if has_explicit_moca:
                break
            point1 = profile_points[i]
            point2 = profile_points[i + 1]
            
            moca_ft = point1.get('moca_ft', '')
            print(f"PLUGIN qAeroChart: Segment {i}: {point1.get('point_name','')} → {point2.get('point_name','')}, MOCA={moca_ft}")
            
            if moca_ft and moca_ft.strip():
                try:
                    moca_value = float(moca_ft)
                    dist1_nm = float(point1.get('distance_nm', 0))
                    dist2_nm = float(point2.get('distance_nm', 0))
                    
                    print(f"PLUGIN qAeroChart:   Creating MOCA: {dist1_nm}NM to {dist2_nm}NM at {moca_value}ft")
                    
                    # create_oca_box returns 5 points (closed polygon) for hatched area
                    moca_polygon = geometry.create_oca_box(dist1_nm, dist2_nm, moca_value - thr_ft)
                    
                    print(f"PLUGIN qAeroChart:   MOCA polygon has {len(moca_polygon)} points")
                    
                    # Debug: Print polygon vertices
                    for j, pt in enumerate(moca_polygon):
                        print(f"PLUGIN qAeroChart:     Vertex {j}: X={pt.x():.2f}, Y={pt.y():.2f}")
                    
                    if layer_moca:
                        feat = QgsFeature()
                        feat.setFields(layer_moca.fields())
                        # Create polygon geometry
                        geom = QgsGeometry.fromPolygonXY([moca_polygon])
                        
                        # Validate geometry
                        if geom.isGeosValid():
                            print(f"PLUGIN qAeroChart:   ✅ MOCA polygon geometry is VALID")
                        else:
                            print(f"PLUGIN qAeroChart:   ❌ MOCA polygon geometry is INVALID: {geom.lastError()}")
                        
                        print(f"PLUGIN qAeroChart:   Geometry type: {geom.type()}, Area: {geom.area():.2f}")
                        
                        feat.setGeometry(geom)
                        try:
                            feat.setAttribute("id", next_id[self.LAYER_MOCA]); next_id[self.LAYER_MOCA] += 1
                        except Exception:
                            pass
                        feat.setAttribute("moca", float(moca_value))
                        feat.setAttribute("segment_name", f"{point1.get('point_name', '')} - {point2.get('point_name', '')}")
                        feat.setAttribute("clearance", 0.0)
                        self._assign_feature_id(feat, self.LAYER_MOCA, next_id)
                        moca_features.append(feat)
                        print(f"PLUGIN qAeroChart:   ✅ MOCA feature added to batch")
                    else:
                        print(f"PLUGIN qAeroChart:   ❌ layer_moca is None!")
                        
                except (ValueError, TypeError) as e:
                    print(f"PLUGIN qAeroChart: ❌ Could not create MOCA for segment: {e}")
                    import traceback
                    traceback.print_exc()
                    continue
            else:
                print(f"PLUGIN qAeroChart:   ⚠️ No MOCA value for this segment")

        # (Note) explicit MOCA handled above only when no OCA is present.
        self._dbg("PHASE: MOCA/OCA end")
        
        # BATCH ADD: Add all features in bulk (single edit cycle per layer)
        print(f"PLUGIN qAeroChart: === BATCH ADDING FEATURES ===")
<<<<<<< HEAD
        print(f"PLUGIN qAeroChart: Features to add - Points: {len(point_features)}, Labels: {len(label_features)}, Lines: {len(line_features)}, MOCA: {len(moca_features)}")

        # Add POINT features
        if point_features and layer_point:
            layer_point.startEditing()
            success_pts = layer_point.addFeatures(point_features)
            commit_pts = layer_point.commitChanges()
            if not commit_pts:
                print(f"PLUGIN qAeroChart: ❌ POINT COMMIT FAILED! Errors: {layer_point.commitErrors()}")
            layer_point.updateExtents()
            layer_point.triggerRepaint()
            print(f"PLUGIN qAeroChart: ✅ Added {len(point_features)} point features (addFeatures={success_pts}, commit={commit_pts})")

        # Add LABEL features
        if label_features and layer_label:
            layer_label.startEditing()
            success_lbl = layer_label.addFeatures(label_features)
            commit_lbl = layer_label.commitChanges()
            if not commit_lbl:
                print(f"PLUGIN qAeroChart: ❌ LABEL COMMIT FAILED! Errors: {layer_label.commitErrors()}")
            layer_label.updateExtents()
            layer_label.triggerRepaint()
            print(f"PLUGIN qAeroChart: ✅ Added {len(label_features)} label features (addFeatures={success_lbl}, commit={commit_lbl})")
=======
        self._dbg("PHASE: BATCH ADD start")
        print(f"PLUGIN qAeroChart: Features to add - Points: {len(point_features)}, Labels: {len(label_features)}, Lines: {len(line_features)}, Dist: {len(dist_features)}, MOCA: {len(moca_features)}")
        
        if point_features and layer_point:
            layer_point.startEditing()
            success = layer_point.addFeatures(point_features)
            commit_success = layer_point.commitChanges()
            layer_point.updateExtents()
            layer_point.triggerRepaint()
            if not commit_success:
                print(f"PLUGIN qAeroChart: ❌ POINTS COMMIT FAILED! Errors: {layer_point.commitErrors()}")
            print(f"PLUGIN qAeroChart: ✅ Added {len(point_features)} point features (addFeatures={success}, commit={commit_success})")
            self._dbg(f"Point layer now has {layer_point.featureCount()} features")
        
        if label_features and layer_label:
            layer_label.startEditing()
            success = layer_label.addFeatures(label_features)
            commit_success = layer_label.commitChanges()
            layer_label.updateExtents()
            layer_label.triggerRepaint()
            if not commit_success:
                print(f"PLUGIN qAeroChart: ❌ LABELS COMMIT FAILED! Errors: {layer_label.commitErrors()}")
            print(f"PLUGIN qAeroChart: ✅ Added {len(label_features)} label features (addFeatures={success}, commit={commit_success})")
            self._dbg(f"Label layer now has {layer_label.featureCount()} features")
>>>>>>> e7e0adbc

        # Distance markers and key verticals are merged into profile_line per #40; commit line features
        print(f"PLUGIN qAeroChart: === ADDING LINE FEATURES ===")
        print(f"PLUGIN qAeroChart: Layer valid: {layer_line.isValid()}")
        print(f"PLUGIN qAeroChart: Layer CRS: {layer_line.crs().authid()}")
        print(f"PLUGIN qAeroChart: Features in batch: {len(line_features)}")

        for idx, feat in enumerate(line_features):
            geom = feat.geometry()
            print(f"PLUGIN qAeroChart:   Line {idx}: Valid={geom.isGeosValid()}, Type={geom.type()}, Empty={geom.isEmpty()}, WKT={geom.asWkt()[:100]}...")

        layer_line.startEditing()
        success = layer_line.addFeatures(line_features)
        commit_success = layer_line.commitChanges()

        if not commit_success:
            errors = layer_line.commitErrors()
            print(f"PLUGIN qAeroChart: ❌ LINE COMMIT FAILED! Errors: {errors}")

        layer_line.updateExtents()
        layer_line.triggerRepaint()

        # Debug: Print extent and feature count
        extent = layer_line.extent()
        feature_count = layer_line.featureCount()
        print(f"PLUGIN qAeroChart: ✅ Added {len(line_features)} line features (addFeatures={success}, commit={commit_success})")
        print(f"PLUGIN qAeroChart: Line layer extent: {extent.xMinimum():.2f}, {extent.yMinimum():.2f} to {extent.xMaximum():.2f}, {extent.yMaximum():.2f}")
        print(f"PLUGIN qAeroChart: Line layer feature count: {feature_count}")

        # Fallback: if for any reason no line features present, attempt to rebuild once
        if feature_count == 0:
                try:
                    rebuild_points = geometry.create_profile_line(profile_points)
                    if rebuild_points:
                        f = QgsFeature()
                        f.setFields(layer_line.fields())
                        f.setGeometry(QgsGeometry.fromPolylineXY(rebuild_points))
                        f.setAttribute("symbol", "profile")
                        f.setAttribute("txt_label", "Main Profile (rebuild)")
                        f.setAttribute("remarks", "")
                        self._assign_feature_id(f, self.LAYER_LINE, next_id)
                        layer_line.startEditing()
                        ok_add = layer_line.addFeature(f)
                        ok_commit = layer_line.commitChanges()
                        layer_line.updateExtents()
                        layer_line.triggerRepaint()
                        print(f"PLUGIN qAeroChart: Fallback rebuild line -> add={ok_add}, commit={ok_commit}")
                        try:
                            if self.iface:
                                self.iface.messageBar().pushMessage(
                                    "qAeroChart",
                                    "Profile line rebuilt due to empty layer after first pass.",
                                    level=Qgis.Info,
                                    duration=4
                                )
                        except Exception:
                            pass
                except Exception as e:
                    print(f"PLUGIN qAeroChart WARNING: Fallback rebuild failed: {e}")

<<<<<<< HEAD
        # Distance markers merged into profile_line per #40
=======
        if dist_features and layer_dist:
            layer_dist.startEditing()
            success = layer_dist.addFeatures(dist_features)
            commit_success = layer_dist.commitChanges()
            layer_dist.updateExtents()
            layer_dist.triggerRepaint()
            if not commit_success:
                print(f"PLUGIN qAeroChart: ❌ DIST COMMIT FAILED! Errors: {layer_dist.commitErrors()}")
            print(f"PLUGIN qAeroChart: ✅ Added {len(dist_features)} distance markers (addFeatures={success}, commit={commit_success})")
            self._dbg(f"Dist layer now has {layer_dist.featureCount()} features")
>>>>>>> e7e0adbc



        # Key verticals merged into profile_line per #40

        if moca_features and layer_moca:
            print(f"PLUGIN qAeroChart: === ADDING MOCA FEATURES ===")
            print(f"PLUGIN qAeroChart: Layer valid: {layer_moca.isValid()}")
            print(f"PLUGIN qAeroChart: Layer CRS: {layer_moca.crs().authid()}")
            print(f"PLUGIN qAeroChart: Features in batch: {len(moca_features)}")

            for idx, feat in enumerate(moca_features):
                geom = feat.geometry()
                print(f"PLUGIN qAeroChart:   MOCA {idx}: Valid={geom.isGeosValid()}, Type={geom.type()}, Area={geom.area():.2f}, Empty={geom.isEmpty()}")

            layer_moca.startEditing()
            success = layer_moca.addFeatures(moca_features)
            commit_success = layer_moca.commitChanges()

            if not commit_success:
                errors = layer_moca.commitErrors()
                print(f"PLUGIN qAeroChart: ❌ MOCA COMMIT FAILED! Errors: {errors}")

            layer_moca.updateExtents()
            layer_moca.triggerRepaint()

            # Debug: Print extent and feature count
            extent = layer_moca.extent()
            feature_count = layer_moca.featureCount()
            print(f"PLUGIN qAeroChart: ✅ Added {len(moca_features)} MOCA features (addFeatures={success}, commit={commit_success})")
            print(f"PLUGIN qAeroChart: MOCA layer extent: {extent.xMinimum():.2f}, {extent.yMinimum():.2f} to {extent.xMaximum():.2f}, {extent.yMaximum():.2f}")
            print(f"PLUGIN qAeroChart: MOCA layer feature count: {feature_count}")

        # Baseline is added into profile_line (Issue #24); no separate baseline layer

        self._dbg("PHASE: BATCH ADD end")

        # Force refresh of canvas
        if self.iface:
            self.iface.mapCanvas().refresh()
            print(f"PLUGIN qAeroChart: ✅ Canvas refreshed")

        # Auto-zoom to profile extent
        if layer_line and layer_line.featureCount() > 0:
            extent = layer_line.extent()
            # Add 20% buffer around the profile
            extent.scale(1.2)
            self.iface.mapCanvas().setExtent(extent)
            self.iface.mapCanvas().refresh()
            print(f"PLUGIN qAeroChart: ✅ Auto-zoomed to profile extent")

            # View scale enforcement removed (Issue #9)

        print("PLUGIN qAeroChart: === LAYER POPULATION COMPLETE ===")
        self._dbg("PHASE: END population")
        self._dbg("Finished populate_layers_from_config()")

        return True<|MERGE_RESOLUTION|>--- conflicted
+++ resolved
@@ -1160,25 +1160,6 @@
                     feat.setAttribute("font_size", 10)
                     label_features.append(feat)
 
-<<<<<<< HEAD
-                # Add key verticals merged into line layer per #40
-                if point_name.strip().upper() in {"FAF", "IF", "MAPT", "MAP"}:
-                    try:
-                        bottom = geometry.calculate_profile_point(distance_nm, 0.0)
-                        top_at_max = geometry.calculate_profile_point(distance_nm, max_elevation_ft)
-                        top = QgsPointXY(bottom.x(), top_at_max.y() + vertical_extra_m)
-                        if layer_line:
-                            feat_v = QgsFeature()
-                            feat_v.setFields(layer_line.fields())
-                            feat_v.setGeometry(QgsGeometry.fromPolylineXY([bottom, top]))
-                            feat_v.setAttribute("symbol", "key")
-                            feat_v.setAttribute("txt_label", "")
-                            feat_v.setAttribute("remarks", point_name)
-                            self._assign_feature_id(feat_v, self.LAYER_LINE, next_id)
-                            line_features.append(feat_v)
-                    except Exception as e:
-                        print(f"PLUGIN qAeroChart WARNING: could not create key vertical for {point_name}: {e}")
-=======
                 # Add key verticals for all points (fix for #45):
                 # Always draw a vertical from baseline to slightly above the max elevation,
                 # so points are visually aligned and consistent across naming schemes.
@@ -1201,7 +1182,6 @@
                         key_vertical_features.append(feat_v)
                 except Exception as e:
                     print(f"PLUGIN qAeroChart WARNING: could not create key vertical for {point_name}: {e}")
->>>>>>> e7e0adbc
                 
                 print(f"PLUGIN qAeroChart: Prepared point '{point_name}' at {distance_nm} NM / {elevation_ft} ft")
                 
@@ -1468,31 +1448,6 @@
         
         # BATCH ADD: Add all features in bulk (single edit cycle per layer)
         print(f"PLUGIN qAeroChart: === BATCH ADDING FEATURES ===")
-<<<<<<< HEAD
-        print(f"PLUGIN qAeroChart: Features to add - Points: {len(point_features)}, Labels: {len(label_features)}, Lines: {len(line_features)}, MOCA: {len(moca_features)}")
-
-        # Add POINT features
-        if point_features and layer_point:
-            layer_point.startEditing()
-            success_pts = layer_point.addFeatures(point_features)
-            commit_pts = layer_point.commitChanges()
-            if not commit_pts:
-                print(f"PLUGIN qAeroChart: ❌ POINT COMMIT FAILED! Errors: {layer_point.commitErrors()}")
-            layer_point.updateExtents()
-            layer_point.triggerRepaint()
-            print(f"PLUGIN qAeroChart: ✅ Added {len(point_features)} point features (addFeatures={success_pts}, commit={commit_pts})")
-
-        # Add LABEL features
-        if label_features and layer_label:
-            layer_label.startEditing()
-            success_lbl = layer_label.addFeatures(label_features)
-            commit_lbl = layer_label.commitChanges()
-            if not commit_lbl:
-                print(f"PLUGIN qAeroChart: ❌ LABEL COMMIT FAILED! Errors: {layer_label.commitErrors()}")
-            layer_label.updateExtents()
-            layer_label.triggerRepaint()
-            print(f"PLUGIN qAeroChart: ✅ Added {len(label_features)} label features (addFeatures={success_lbl}, commit={commit_lbl})")
-=======
         self._dbg("PHASE: BATCH ADD start")
         print(f"PLUGIN qAeroChart: Features to add - Points: {len(point_features)}, Labels: {len(label_features)}, Lines: {len(line_features)}, Dist: {len(dist_features)}, MOCA: {len(moca_features)}")
         
@@ -1517,7 +1472,6 @@
                 print(f"PLUGIN qAeroChart: ❌ LABELS COMMIT FAILED! Errors: {layer_label.commitErrors()}")
             print(f"PLUGIN qAeroChart: ✅ Added {len(label_features)} label features (addFeatures={success}, commit={commit_success})")
             self._dbg(f"Label layer now has {layer_label.featureCount()} features")
->>>>>>> e7e0adbc
 
         # Distance markers and key verticals are merged into profile_line per #40; commit line features
         print(f"PLUGIN qAeroChart: === ADDING LINE FEATURES ===")
@@ -1578,9 +1532,6 @@
                 except Exception as e:
                     print(f"PLUGIN qAeroChart WARNING: Fallback rebuild failed: {e}")
 
-<<<<<<< HEAD
-        # Distance markers merged into profile_line per #40
-=======
         if dist_features and layer_dist:
             layer_dist.startEditing()
             success = layer_dist.addFeatures(dist_features)
@@ -1591,7 +1542,6 @@
                 print(f"PLUGIN qAeroChart: ❌ DIST COMMIT FAILED! Errors: {layer_dist.commitErrors()}")
             print(f"PLUGIN qAeroChart: ✅ Added {len(dist_features)} distance markers (addFeatures={success}, commit={commit_success})")
             self._dbg(f"Dist layer now has {layer_dist.featureCount()} features")
->>>>>>> e7e0adbc
 
 
 
