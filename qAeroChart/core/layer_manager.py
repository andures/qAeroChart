# -*- coding: utf-8 -*-
"""
LayerManager - Manages memory layers for aeronautical profile charts

This module handles the creation, configuration, and management of memory layers
used for ICAO aeronautical profile charts. It creates 5 specialized layers following
ICAO Annex 14 and Doc 8697 standards.

v2.0: Integrated with ProfileChartGeometry for cartesian calculations.
"""

from qgis.PyQt.QtCore import QVariant
from qgis.core import (
    QgsVectorLayer,
    QgsField,
    QgsProject,
    QgsLayerTreeGroup,
    QgsWkbTypes,
    QgsFeature,
    QgsGeometry,
    QgsPointXY,
    QgsCoordinateReferenceSystem,
    Qgis
)

from .profile_chart_geometry import ProfileChartGeometry


class LayerManager:
    """
    Manager for creating and handling aeronautical profile chart layers.
    
    Creates and manages 5 memory layers:
    1. profile_point_symbol - Point symbols for profile points (MAPt, FAF, IF, etc.)
    2. profile_carto_label - Cartographic labels for profile points
    3. profile_line - Profile line connecting points
    4. profile_dist - Distance markers and annotations
    5. profile_MOCA - Minimum Obstacle Clearance Altitude indicators
    
    All layers are organized under a "MAP 03 - Profile" group in the layer tree.
    """
    
    # Layer names constants
    LAYER_POINT_SYMBOL = "profile_point_symbol"
    LAYER_CARTO_LABEL = "profile_carto_label"
    LAYER_LINE = "profile_line"
    LAYER_DIST = "profile_dist"
    LAYER_MOCA = "profile_MOCA"
    LAYER_BASELINE = "profile_baseline"  # legacy; merged into profile_line (Issue #24)
    LAYER_KEY_VLINES = "profile_key_verticals"
    
    # Group name
    GROUP_NAME = "MAP 03 - Profile"
    
    def __init__(self, iface, crs=None):
        """
        Initialize the LayerManager.
        
        Args:
            iface (QgisInterface): The QGIS interface object
            crs (QgsCoordinateReferenceSystem): CRS for layers (default: project CRS)
        """
        self.iface = iface
        self.project = QgsProject.instance()
        
        # Store a fallback CRS if provided, but always prefer live project CRS at use time.
        # This prevents being stuck on a stale CRS after project changes.
        try:
            self.crs = crs if isinstance(crs, QgsCoordinateReferenceSystem) else None
        except Exception:
            self.crs = None
        
        # Debug flag (can be overridden by config in create_all_layers)
        self.debug = True

        # Dictionary to store created layers
        self.layers = {}
        
        # Group reference
        self.layer_group = None
        
        try:
            init_auth = (self.project.crs().authid() if self.project and self.project.crs().isValid() else (self.crs.authid() if self.crs else ''))
            print(f"PLUGIN qAeroChart: LayerManager initialized with CRS: {init_auth}")
        except Exception:
            print("PLUGIN qAeroChart: LayerManager initialized (CRS unknown)")

    # ------------- Internal helpers -------------
    def _log(self, message, level="INFO"):
        try:
            print(f"[qAeroChart][{level}] {message}")
        except Exception:
            # best-effort logging to avoid breaking flows
            pass

    def _dbg(self, message):
        if self.debug:
            self._log(message, level="DEBUG")

    def _crs_guard(self, *, enforce_block=False, show_message=True):
        """
        Check CRS suitability.
        - If geographic CRS (degrees), optionally block further actions per Issue #13.
        - Always inform user via message bar.
        
        Args:
            enforce_block (bool): When True, show a red error and signal caller to abort.
        
        Returns:
            bool: True if CRS is acceptable (projected), False if geographic and enforce_block requested.
        """
        try:
            current_crs = self.project.crs() if self.project else self.crs
            if current_crs is None or not current_crs.isValid():
                msg = "Project CRS is not set or invalid. Set a projected CRS (meters) before creating a profile."
                self._log(msg, level="WARN")
                try:
                    if show_message and self.iface:
                        self.iface.messageBar().pushMessage("qAeroChart", msg, level=Qgis.Critical, duration=8)
                except Exception:
                    pass
                return False if enforce_block else True

            if current_crs.isGeographic():
                msg = (
                    f"Project CRS {current_crs.authid()} is geographic (degrees). "
                    "Set a projected CRS (meters) and retry. Profile creation is blocked."
                )
                self._log(msg, level="WARN")
                try:
                    if show_message and self.iface:
                        # Red bar
                        self.iface.messageBar().pushMessage("qAeroChart", msg, level=Qgis.Critical, duration=8)
                except Exception:
                    pass
                return False if enforce_block else True
            return True
        except Exception as e:
            self._log(f"CRS guard check failed: {e}", level="WARN")
            return True

    def _current_project_crs(self):
        """Return the current project CRS if valid, else fallback to self.crs."""
        try:
            if self.project and self.project.crs() and self.project.crs().isValid():
                return self.project.crs()
        except Exception:
            pass
        return self.crs

    def _crs_param_for_uri(self, crs_obj):
        """Build a robust CRS parameter for memory layer URI.
        Prefer EPSG code if available; fallback to authid; else return None.
        """
        try:
            if not crs_obj:
                return None
            epsg = crs_obj.postgisSrid()
            if isinstance(epsg, int) and epsg > 0:
                return f"EPSG:{epsg}"
            auth = crs_obj.authid()
            if auth:
                return auth
        except Exception:
            pass
        return None

    def _ensure_layer_crs(self, layer):
        """Force-assign current project CRS to a layer if missing or different.
        This double-check mitigates cases where provider URI is ignored.
        """
        try:
            proj_crs = self._current_project_crs()
            if not proj_crs or not isinstance(layer, QgsVectorLayer):
                return
            # If layer has no CRS or a different one, set it explicitly
            if not layer.crs().isValid() or layer.crs() != proj_crs:
                layer.setCrs(proj_crs)
        except Exception as e:
            self._log(f"Could not ensure CRS on layer '{getattr(layer, 'name', lambda: '')()}': {e}", level="WARN")
    
    def _create_memory_layer(self, geom_type: str, name: str, *, id_type: QVariant = QVariant.Int) -> QgsVectorLayer:
        """Create a memory layer with the live project CRS and an 'id' field.
        geom_type: 'Point' | 'LineString' | 'Polygon'
        id_type: QVariant.Int (default) or QVariant.String, depending on layer schema
        """
        proj_crs = self._current_project_crs()
        crs_param = self._crs_param_for_uri(proj_crs)
        uri = f"{geom_type}?crs={crs_param}" if crs_param else geom_type
        layer = QgsVectorLayer(uri, name, "memory")
        try:
            if proj_crs:
                layer.setCrs(proj_crs)
        except Exception:
            pass
        # Ensure ID field exists first
        try:
            provider = layer.dataProvider()
            # Only add if not present
            if provider and layer.fields().indexOf("id") < 0:
                provider.addAttributes([QgsField("id", id_type)])
                layer.updateFields()
        except Exception:
            pass
        return layer

    def _assign_feature_id(self, feature, layer_key, id_tracker):
        """
        Helper to assign sequential IDs to features per layer.

        Args:
            feature (QgsFeature): Feature to update.
            layer_key (str): Layer identifier constant.
            id_tracker (dict): Mutable map storing the next id per layer.
        """
        try:
            if not feature or not feature.fields():
                return
            if feature.fields().indexOf("id") < 0:
                return
            next_value = id_tracker.get(layer_key, 1)
            feature.setAttribute("id", next_value)
            id_tracker[layer_key] = next_value + 1
        except Exception as e:
            self._dbg(f"Could not assign id for layer {layer_key}: {e}")

    def _assign_layer_feature_id(self, layer, feature):
        """
        Assign a sequential integer id for single-feature additions outside batch mode.
        Uses the current maximum 'id' value in the target layer to avoid duplicates.
        """
        try:
            if not layer or not feature:
                return
            idx = layer.fields().indexOf("id")
            if idx < 0:
                return
            provider = layer.dataProvider()
            max_val = provider.maximumValue(idx) if provider else None
            next_val = 1
            if max_val not in (None, ''):
                try:
                    next_val = int(max_val) + 1
                except (TypeError, ValueError):
                    next_val = int(float(max_val)) + 1
            feature.setAttribute("id", next_val)
        except Exception as e:
            self._dbg(f"Could not assign single feature id: {e}")
    
    def create_all_layers(self, config=None):
        """
        Create all 5 profile chart layers and organize them in a group.
        
        Args:
            config (dict): Optional configuration with style parameters
        
        Returns:
            dict: Dictionary with layer names as keys and QgsVectorLayer objects as values
        """
        # Configure debug mode
        try:
            if config and isinstance(config, dict):
                self.debug = bool(config.get('debug', True))
        except Exception:
            pass

        self._dbg("Starting create_all_layers()")
        print("PLUGIN qAeroChart: Creating all profile layers...")
        # Enforce projected CRS; block if geographic (Issue #13). Show a message here, too, for clarity.
        if not self._crs_guard(enforce_block=True, show_message=True):
            self._log("Aborting layer creation due to geographic/invalid CRS", level="WARN")
            return {}
        
        # Create group first
        self._create_layer_group()
        
        # Create each layer (baseline merged into profile_line per Issue #24)
        self.layers[self.LAYER_POINT_SYMBOL] = self._create_point_symbol_layer()
        self.layers[self.LAYER_CARTO_LABEL] = self._create_carto_label_layer()
        self.layers[self.LAYER_LINE] = self._create_line_layer()
        self.layers[self.LAYER_KEY_VLINES] = self._create_named_line_layer(self.LAYER_KEY_VLINES)
        self.layers[self.LAYER_DIST] = self._create_dist_layer()
        self.layers[self.LAYER_MOCA] = self._create_moca_layer()

        # Emit validity and field diagnostics
        for k, lyr in self.layers.items():
            try:
                self._dbg(f"Layer '{k}': valid={lyr.isValid()} CRS={lyr.crs().authid()} fields={[f.name() for f in lyr.fields()]}")
            except Exception as e:
                self._log(f"Diag failed for layer '{k}': {e}", level="WARN")
        
        # Add layers to group and apply styles
        self._add_layers_to_group(config)
        
        print(f"PLUGIN qAeroChart: Created {len(self.layers)} layers in group '{self.GROUP_NAME}'")
        self._dbg("Finished create_all_layers()")
        
        return self.layers
    
    def _create_layer_group(self):
        """Create or get the layer group for profile charts."""
        root = self.project.layerTreeRoot()
        
        # Check if group already exists
        existing_group = root.findGroup(self.GROUP_NAME)
        
        if existing_group:
            self.layer_group = existing_group
            print(f"PLUGIN qAeroChart: Using existing group '{self.GROUP_NAME}'")
        else:
            self.layer_group = root.addGroup(self.GROUP_NAME)
            print(f"PLUGIN qAeroChart: Created new group '{self.GROUP_NAME}'")
        try:
            self._dbg(f"Group '{self.GROUP_NAME}' child count: {len(self.layer_group.children())}")
        except Exception:
            pass

        # Respect user layer tree order (Issue #11): do not auto-reorder/move group
    
    def _create_point_symbol_layer(self):
        """
        Create the profile_point_symbol layer for point symbols.
        
        Fields:
        - point_name: Name/identifier (MAPt, FAF, IF, etc.)
        - point_type: Type of point (fix, navaid, threshold, etc.)
        - distance: Distance from reference point (NM)
        - elevation: Elevation above MSL (ft)
        - notes: Additional notes
        
        Returns:
            QgsVectorLayer: The created layer
        """
        # Create memory layer
        layer = self._create_memory_layer('Point', self.LAYER_POINT_SYMBOL)
        
        # Add fields
        provider = layer.dataProvider()
        provider.addAttributes([
            QgsField("point_name", QVariant.String, len=50),
            QgsField("point_type", QVariant.String, len=30),
            QgsField("distance", QVariant.Double),
            QgsField("elevation", QVariant.Double),
            QgsField("notes", QVariant.String, len=255)
        ])
        layer.updateFields()
        
        print(f"PLUGIN qAeroChart: Created layer '{self.LAYER_POINT_SYMBOL}' with {layer.fields().count()} fields")
        
        return layer
    
    def _create_carto_label_layer(self):
        """
        Create the profile_carto_label layer for cartographic labels.
        
        Fields (Issue #25 unified schema):
        - id (string)
        - txt_label (string)      [prev: label_text]
        - txt_type (string)       [prev: label_type]
        - bold (bool)
        - html (bool)
        - font_size (int)
        - txt_rotation (double)   [prev: rotation]
        - txt_justified (string)
        - mask (bool)
        
        Returns:
            QgsVectorLayer: The created layer
        """
        layer = self._create_memory_layer('Point', self.LAYER_CARTO_LABEL, id_type=QVariant.String)
        
        provider = layer.dataProvider()
        provider.addAttributes([
            QgsField("txt_label", QVariant.String, len=100),
            QgsField("txt_type", QVariant.String, len=30),
            QgsField("bold", QVariant.Bool),
            QgsField("html", QVariant.Bool),
            QgsField("font_size", QVariant.Int),
            QgsField("txt_rotation", QVariant.Double),
            QgsField("txt_justified", QVariant.String, len=20),
            QgsField("mask", QVariant.Bool)
        ])
        layer.updateFields()
        
        print(f"PLUGIN qAeroChart: Created layer '{self.LAYER_CARTO_LABEL}' with {layer.fields().count()} fields")
        
        return layer
    
    def _create_line_layer(self):
        """
        Create the profile_line layer for the main profile line.
        
        Fields:
        - line_type: Type of line (profile, approach, etc.)
        - segment_name: Name of the segment
        - gradient: Gradient/slope of the segment
        
        Returns:
            QgsVectorLayer: The created layer
        """
        # Unified schema for profile_line (Issue #24): id (string), symbol, txt_label, trim, offset_marker
        layer = self._create_memory_layer('LineString', self.LAYER_LINE, id_type=QVariant.String)
        
        provider = layer.dataProvider()
        provider.addAttributes([
            QgsField("symbol", QVariant.String, len=30),
            QgsField("txt_label", QVariant.String, len=80),
            QgsField("trim", QVariant.String, len=20),
            QgsField("offset_marker", QVariant.String, len=20)
        ])
        layer.updateFields()
        
        print(f"PLUGIN qAeroChart: Created layer '{self.LAYER_LINE}' with {layer.fields().count()} fields")
        
        return layer

    def _create_named_line_layer(self, name):
        """Create a generic line layer with standard fields using the given name."""
        layer = self._create_memory_layer('LineString', name)
        provider = layer.dataProvider()
        provider.addAttributes([
            QgsField("line_type", QVariant.String, len=30),
            QgsField("segment_name", QVariant.String, len=50),
            QgsField("gradient", QVariant.Double)
        ])
        layer.updateFields()
        return layer
    
    def _create_dist_layer(self):
        """
        Create the profile_dist layer for distance markers (tick lines).
        
        Notes:
        - Use LineString geometry so each marker is a small vertical segment (tick)
        - This makes the scale visually clear as en el gráfico 2D (distancia vs altitud)
        
        Fields:
        - distance: Distance value (NM)
        - from_point: Origin point name
        - marker_type: Type of marker (tick, label, etc.)
        
        Returns:
            QgsVectorLayer: The created layer
        """
        layer = self._create_memory_layer('LineString', self.LAYER_DIST)
        
        provider = layer.dataProvider()
        provider.addAttributes([
            QgsField("distance", QVariant.Double),
            QgsField("from_point", QVariant.String, len=50),
            QgsField("marker_type", QVariant.String, len=30)
        ])
        layer.updateFields()
        
        print(f"PLUGIN qAeroChart: Created layer '{self.LAYER_DIST}' with {layer.fields().count()} fields (LineString)")
        
        return layer

    
    def _create_moca_layer(self):
        """
        Create the profile_MOCA layer for Minimum Obstacle Clearance Altitude.
        
        Uses Polygon geometry to display MOCA areas with diagonal hatching.
        
        Fields:
        - moca: MOCA value (ft)
        - segment_name: Associated segment
        - clearance: Clearance above obstacles (ft)
        
        Returns:
            QgsVectorLayer: The created layer
        """
        layer = self._create_memory_layer('Polygon', self.LAYER_MOCA)
        
        provider = layer.dataProvider()
        provider.addAttributes([
            QgsField("moca", QVariant.Double),
            QgsField("segment_name", QVariant.String, len=50),
            QgsField("clearance", QVariant.Double)
        ])
        layer.updateFields()
        
        print(f"PLUGIN qAeroChart: Created layer '{self.LAYER_MOCA}' with {layer.fields().count()} fields")
        
        return layer
    
    def _add_layers_to_group(self, config=None):
        """
        Add all created layers to the layer group and apply styles.
        
        Args:
            config (dict): Optional configuration with style parameters
        """
        if not self.layer_group:
            print("PLUGIN qAeroChart ERROR: Layer group not found")
            return
        
        # Add layers to project and group in specific order
        # Order layers so the profile line is above MOCA for visibility
        layer_order = [
            self.LAYER_CARTO_LABEL,
            self.LAYER_POINT_SYMBOL,
            self.LAYER_KEY_VLINES,
            self.LAYER_DIST,
            self.LAYER_LINE,
            self.LAYER_MOCA
        ]
        
        for layer_name in layer_order:
            if layer_name in self.layers:
                layer = self.layers[layer_name]
                # Add to project
                # Ensure CRS before adding (belt-and-suspenders)
                self._ensure_layer_crs(layer)
                self.project.addMapLayer(layer, False)
                # Add to group
                self.layer_group.addLayer(layer)
                print(f"PLUGIN qAeroChart: Added '{layer_name}' to group")
                try:
                    self._dbg(f"  -> layer '{layer_name}' valid={layer.isValid()} count={layer.featureCount()} extent={[layer.extent().xMinimum(), layer.extent().yMinimum(), layer.extent().xMaximum(), layer.extent().yMaximum()]}")
                except Exception:
                    pass
        
        # Apply basic styles to make features visible
        self._apply_basic_styles(config)

        # Move group to the top again (after new nodes were inserted)
        try:
            self._create_layer_group()  # will reuse existing and perform the move-to-top safety
        except Exception:
            pass

        # WYSIWYG request (Issue #11): Disable any custom render ordering so the layer panel order controls drawing.
        try:
            root = self.project.layerTreeRoot()
            if hasattr(root, 'hasCustomLayerOrder') and root.hasCustomLayerOrder():
                root.setHasCustomLayerOrder(False)
                self._dbg("Disabled custom layer order (WYSIWYG rendering order)")
        except Exception as e:
            self._log(f"Could not disable custom layer order: {e}", level="WARN")
    
    def _apply_basic_styles(self, config=None):
        """
        Apply basic symbology to layers to make them visible.
        
        Args:
            config (dict): Optional configuration with style parameters
        """
        from qgis.core import (
            QgsSymbol,
            QgsSimpleLineSymbolLayer,
            QgsSimpleMarkerSymbolLayer,
            QgsTextFormat,
            QgsPalLayerSettings,
            QgsVectorLayerSimpleLabeling,
            QgsUnitTypes,
            QgsLineSymbol,
            QgsSingleSymbolRenderer,
            QgsProperty,
            Qgis,
            QgsRuleBasedRenderer,
        )
        from qgis.PyQt.QtGui import QColor, QFont
        from qgis.PyQt.QtCore import Qt
        
        # Minimal, fixed styling (Issue #9: remove style parameters; rely on predefined styles later)
        style = config.get('style', {}) if config else {}
        line_width = 2.0
        moca_border_width = 1.0
        point_size = 5.0
        line_color = '#000000'
        moca_fill = '#6464FF64'
        moca_hatch = '#000000'
        
<<<<<<< HEAD
        # Style for PROFILE_LINE - Single Symbol with 0.5mm stroke (Issue #25 feedback)
        line_layer = self.layers.get(self.LAYER_LINE)
        if line_layer:
            # Simple single symbol: black line, 0.5mm width
            simple_line = QgsSimpleLineSymbolLayer()
            simple_line.setColor(QColor(line_color))
            try:
                simple_line.setCapStyle(Qt.FlatCap)
                simple_line.setJoinStyle(Qt.MiterJoin)
            except Exception:
                pass
            simple_line.setWidth(0.5)
            simple_line.setWidthUnit(QgsUnitTypes.RenderMillimeters)
            
            symbol = QgsLineSymbol()
            symbol.appendSymbolLayer(simple_line)
            
            renderer = QgsSingleSymbolRenderer(symbol)
            line_layer.setRenderer(renderer)
            line_layer.triggerRepaint()
            print("PLUGIN qAeroChart: Applied single symbol style to profile_line (0.5mm stroke)")
=======
        # Style for PROFILE_LINE - Rule-based: baseline vs others (profile/runway)
        line_layer = self.layers.get(self.LAYER_LINE)
        if line_layer:
            # Default symbol for profile/runway
            core = QgsSimpleLineSymbolLayer(); core.setColor(QColor(line_color))
            casing = QgsSimpleLineSymbolLayer(); casing.setColor(QColor(255,255,255))
            try:
                core.setCapStyle(Qt.FlatCap); core.setJoinStyle(Qt.MiterJoin)
                casing.setCapStyle(Qt.FlatCap); casing.setJoinStyle(Qt.MiterJoin)
            except Exception:
                pass
            core.setWidth(line_width); core.setWidthUnit(QgsUnitTypes.RenderMillimeters)
            casing.setWidth(line_width*1.8); casing.setWidthUnit(QgsUnitTypes.RenderMillimeters)
            sym_default = QgsLineSymbol(); sym_default.appendSymbolLayer(casing); sym_default.appendSymbolLayer(core)

            # Baseline symbol: dashed dark line
            bl = QgsSimpleLineSymbolLayer(); bl.setColor(QColor(0,0,0))
            try:
                bl.setCapStyle(Qt.FlatCap); bl.setJoinStyle(Qt.MiterJoin)
                bl.setUseCustomDashPattern(True); bl.setCustomDashVector([6.0, 0.8]); bl.setCustomDashPatternUnit(QgsUnitTypes.RenderMillimeters)
            except Exception:
                pass
            bl.setWidth(max(line_width, 2.5)); bl.setWidthUnit(QgsUnitTypes.RenderMillimeters)
            sym_base = QgsLineSymbol(); sym_base.appendSymbolLayer(bl)

            root = QgsRuleBasedRenderer.Rule(None)
            rule_baseline = QgsRuleBasedRenderer.Rule(sym_base)
            rule_baseline.setFilterExpression("\"symbol\" = 'baseline'")
            rule_default = QgsRuleBasedRenderer.Rule(sym_default)
            rule_default.setFilterExpression("\"symbol\" IN ('profile','runway')")
            root.appendChild(rule_baseline)
            root.appendChild(rule_default)
            renderer = QgsRuleBasedRenderer(root)
            line_layer.setRenderer(renderer)
            line_layer.triggerRepaint()
            print("PLUGIN qAeroChart: Applied rule-based style to profile_line (baseline vs others)")
>>>>>>> e916208e
        
        # Style for PROFILE_POINT_SYMBOL - Red circles, configurable size (or hidden)
        point_layer = self.layers.get(self.LAYER_POINT_SYMBOL)
        if point_layer:
            symbol = QgsSymbol.defaultSymbol(point_layer.geometryType())
            # Always show point symbols (Issue #9)
            symbol.setColor(QColor(255, 0, 0))  # Red
            symbol.setSize(point_size)
            symbol.setSizeUnit(QgsUnitTypes.RenderMillimeters)
            point_layer.renderer().setSymbol(symbol)
            point_layer.triggerRepaint()
            print(f"PLUGIN qAeroChart: Applied style to profile_point_symbol (visible=True)")
        
        # Style for PROFILE_DIST - Gray tick lines, 0.3 mm
        dist_layer = self.layers.get(self.LAYER_DIST)
        if dist_layer:
            symbol = QgsSymbol.defaultSymbol(dist_layer.geometryType())
            symbol.setColor(QColor(128, 128, 128))  # Gray
            # For line symbols, configure width in millimeters
            try:
                symbol.setWidth(0.3)
                from qgis.core import QgsUnitTypes
                symbol.setWidthUnit(QgsUnitTypes.RenderMillimeters)
            except Exception:
                pass
            dist_layer.renderer().setSymbol(symbol)
            dist_layer.triggerRepaint()
            print(f"PLUGIN qAeroChart: Applied style to profile_dist (gray tick lines, 0.3mm)")
            # eAIP style: no 'N NM' labels on vertical ticks; axis labels below baseline are used instead.
            try:
                dist_layer.setLabelsEnabled(False)
            except Exception:
                pass
        
        # Style for PROFILE_MOCA - Configurable hatching pattern
        moca_layer = self.layers.get(self.LAYER_MOCA)
        if moca_layer:
            from qgis.core import QgsFillSymbol, QgsLinePatternFillSymbolLayer, QgsSimpleFillSymbolLayer
            
            try:
                # Parse colors from hex
                # Use transparent fill to mimic eAIP hatch-only look
                color_str = '0,0,0,0'
                
                # Create fill symbol with configurable parameters
                symbol = QgsFillSymbol.createSimple({
                    'color': color_str,
                    'outline_color': moca_hatch,
                    'outline_width': str(moca_border_width),
                    'outline_width_unit': 'MM',
                    'outline_style': 'solid'
                })
                
                # Try to add diagonal line pattern
                line_pattern = QgsLinePatternFillSymbolLayer()
                line_pattern.setDistance(1.6)  # slightly tighter spacing
                line_pattern.setDistanceUnit(QgsUnitTypes.RenderMillimeters)
                line_pattern.setLineAngle(45)  # 45 degree diagonal
                
                # Configure line style
                line_symbol = line_pattern.subSymbol()
                if line_symbol:
                    line_symbol.setColor(QColor(moca_hatch))
                    line_symbol.setWidth(0.4)  # finer lines
                    line_symbol.setWidthUnit(QgsUnitTypes.RenderMillimeters)
                
                symbol.appendSymbolLayer(line_pattern)
                
            except Exception as e:
                # Fallback to simple fill if pattern fails
                print(f"PLUGIN qAeroChart WARNING: Could not create hatching pattern: {e}")
                symbol = QgsFillSymbol.createSimple({
                    'color': '100,100,255,150',
                    'outline_color': 'black',
                    'outline_width': str(moca_border_width),
                    'outline_width_unit': 'MM'
                })
            
            moca_layer.renderer().setSymbol(symbol)
            moca_layer.triggerRepaint()
            print(f"PLUGIN qAeroChart: Applied style to profile_MOCA (border: {moca_border_width}mm)")

        # Baseline layer styling removed; baseline is rendered in profile_line via rule-based styling

        
        
        # Style for CARTO_LABEL - Configure text labels
        label_layer = self.layers.get(self.LAYER_CARTO_LABEL)
        if label_layer:
            # Make point symbols invisible (we only want text labels)
            symbol = QgsSymbol.defaultSymbol(label_layer.geometryType())
            symbol.setColor(QColor(0, 0, 0, 0))  # Transparent
            symbol.setSize(0.5)  # Very small
            label_layer.renderer().setSymbol(symbol)
            
            # Configure text format for labels
            text_format = QgsTextFormat()
            text_format.setFont(QFont("Arial", 10, QFont.Bold))
            text_format.setSize(10)
            text_format.setColor(QColor(0, 0, 0))  # Black text
            
            # Optional: Add text buffer (white outline) for better visibility
            from qgis.core import QgsTextBufferSettings
            buffer = QgsTextBufferSettings()
            buffer.setEnabled(True)
            buffer.setSize(1.0)
            buffer.setColor(QColor(255, 255, 255))  # White buffer
            text_format.setBuffer(buffer)
            
            # Create label settings
            label_settings = QgsPalLayerSettings()
            label_settings.fieldName = 'txt_label'  # Field containing the text to display
            label_settings.enabled = True
            label_settings.setFormat(text_format)
            
            # Position labels slightly above the point (QGIS 3.40+ uses Qgis.LabelPlacement enum)
            label_settings.placement = Qgis.LabelPlacement.OverPoint
            label_settings.yOffset = 0.0

            # Data-defined rotation from attribute 'rotation' when provided (e.g., slope labels)
            try:
                label_settings.setDataDefinedProperty(QgsPalLayerSettings.Rotation, QgsProperty.fromField('txt_rotation'))
            except Exception:
                pass
            
            # Apply labeling to layer
            labeling = QgsVectorLayerSimpleLabeling(label_settings)
            label_layer.setLabeling(labeling)
            label_layer.setLabelsEnabled(True)
            
            print("PLUGIN qAeroChart: Applied labeling to profile_carto_label (black text with white buffer)")

        # Style for KEY VERTICALS - darker dashed lines
        key_v_layer = self.layers.get(self.LAYER_KEY_VLINES)
        if key_v_layer:
            kv = QgsSimpleLineSymbolLayer()
            kv.setColor(QColor(60, 60, 60))
            try:
                kv.setCapStyle(Qt.FlatCap)
                kv.setJoinStyle(Qt.MiterJoin)
            except Exception:
                pass
            kv.setWidth(0.6)
            kv.setWidthUnit(QgsUnitTypes.RenderMillimeters)
            try:
                from qgis.PyQt.QtCore import Qt as QtCoreQt
                kv.setPenStyle(QtCoreQt.DashLine)
            except Exception:
                pass
            key_symbol = QgsLineSymbol()
            key_symbol.appendSymbolLayer(kv)
            key_v_layer.setRenderer(QgsSingleSymbolRenderer(key_symbol))
            key_v_layer.triggerRepaint()
            print("PLUGIN qAeroChart: Applied style to profile_key_verticals (dashed dark)")
    
    def add_point_feature(self, point, point_name, point_type="fix", 
                         distance=0.0, elevation=0.0, notes=""):
        """
        Add a point feature to the profile_point_symbol layer.
        
        Args:
            point (QgsPointXY): Point coordinates
            point_name (str): Name/identifier of the point
            point_type (str): Type of point (fix, navaid, threshold, etc.)
            distance (float): Distance from reference (NM)
            elevation (float): Elevation above MSL (ft)
            notes (str): Additional notes
        
        Returns:
            bool: True if feature was added successfully
        """
        layer = self.layers.get(self.LAYER_POINT_SYMBOL)
        if not layer:
            print("PLUGIN qAeroChart ERROR: Point symbol layer not found")
            return False
        
        feature = QgsFeature()
        feature.setFields(layer.fields())
        feature.setGeometry(QgsGeometry.fromPointXY(point))
        # Set attributes by name to avoid index/order issues (preferred on issue-23)
        self._assign_layer_feature_id(layer, feature)
        feature.setAttribute("point_name", point_name)
        feature.setAttribute("point_type", point_type)
        feature.setAttribute("distance", float(distance))
        feature.setAttribute("elevation", float(elevation))
        feature.setAttribute("notes", notes)
        
        layer.startEditing()
        success = layer.addFeature(feature)
        layer.commitChanges()
        
        if success:
            layer.triggerRepaint()  # Force visual refresh
            print(f"PLUGIN qAeroChart: Added point '{point_name}' at ({point.x():.2f}, {point.y():.2f})")
        
        return success
    
    def add_label_feature(self, point, label_text, label_type="point_name", 
                         rotation=0.0, font_size=10, *, bold=False, html=False, txt_justified="", mask=False):
        """
        Add a label feature to the profile_carto_label layer.
        
        Args:
            point (QgsPointXY): Label position
            label_text (str): Text to display
            label_type (str): Type of label
            rotation (float): Text rotation angle
            font_size (int): Font size
        
        Returns:
            bool: True if feature was added successfully
        """
        layer = self.layers.get(self.LAYER_CARTO_LABEL)
        if not layer:
            print("PLUGIN qAeroChart ERROR: Carto label layer not found")
            return False
        
        feature = QgsFeature()
        feature.setFields(layer.fields())
        feature.setGeometry(QgsGeometry.fromPointXY(point))
        # Set attributes by name to avoid index/order issues
        self._assign_layer_feature_id(layer, feature)
        feature.setAttribute("label_text", label_text)
        feature.setAttribute("label_type", label_type)
        feature.setAttribute("rotation", float(rotation))
        feature.setAttribute("font_size", int(font_size))
        
        layer.startEditing()
        success = layer.addFeature(feature)
        layer.commitChanges()
        
        if success:
            layer.triggerRepaint()  # Force visual refresh
            print(f"PLUGIN qAeroChart: Added label '{label_text}' at ({point.x():.2f}, {point.y():.2f})")
        
        return success
    
    def add_line_feature(self, points, line_type="profile", segment_name="", gradient=0.0):
        """
        Add a line feature to the profile_line layer.
        
        Args:
            points (list): List of QgsPointXY defining the line
            line_type (str): Type of line
            segment_name (str): Name of the segment
            gradient (float): Gradient/slope
        
        Returns:
            bool: True if feature was added successfully
        """
        layer = self.layers.get(self.LAYER_LINE)
        if not layer:
            print("PLUGIN qAeroChart ERROR: Line layer not found")
            return False
        
        feature = QgsFeature()
        feature.setFields(layer.fields())
        feature.setGeometry(QgsGeometry.fromPolylineXY(points))
        # Set attributes by name to avoid index/order issues
        self._assign_layer_feature_id(layer, feature)
        feature.setAttribute("line_type", line_type)
        feature.setAttribute("segment_name", segment_name)
        feature.setAttribute("gradient", float(gradient))
        
        layer.startEditing()
        success = layer.addFeature(feature)
        layer.commitChanges()
        
        if success:
            layer.triggerRepaint()  # Force visual refresh
            print(f"PLUGIN qAeroChart: Added line segment '{segment_name}' with {len(points)} points")
        
        return success
    
    def clear_all_layers(self):
        """Clear all features from all managed layers."""
        for layer_name, layer in self.layers.items():
            if layer:
                layer.startEditing()
                layer.deleteFeatures(layer.allFeatureIds())
                layer.commitChanges()
                print(f"PLUGIN qAeroChart: Cleared layer '{layer_name}'")
    
    def remove_all_layers(self):
        """Remove all managed layers from the project."""
        for layer_name, layer in self.layers.items():
            if layer:
                self.project.removeMapLayer(layer.id())
                print(f"PLUGIN qAeroChart: Removed layer '{layer_name}'")
        
        # Remove group if empty
        if self.layer_group:
            root = self.project.layerTreeRoot()
            if len(self.layer_group.children()) == 0:
                root.removeChildNode(self.layer_group)
                print(f"PLUGIN qAeroChart: Removed empty group '{self.GROUP_NAME}'")
        
        self.layers.clear()
        self.layer_group = None
    
    def get_layer(self, layer_name):
        """
        Get a specific layer by name.
        
        Args:
            layer_name (str): Name of the layer
        
        Returns:
            QgsVectorLayer: The layer or None if not found
        """
        return self.layers.get(layer_name)
    
    def layer_exists(self, layer_name):
        """
        Check if a layer exists.
        
        Args:
            layer_name (str): Name of the layer
        
        Returns:
            bool: True if layer exists
        """
        return layer_name in self.layers and self.layers[layer_name] is not None
    
    def populate_layers_from_config(self, config):
        """
        Populate all layers with profile data from configuration.
        Uses ProfileChartGeometry for cartesian calculations.
        
        Args:
            config (dict): Configuration dictionary with origin_point, runway, and profile_points
        
        Returns:
            bool: True if successful
        """
        self._dbg("Starting populate_layers_from_config()")
        print("PLUGIN qAeroChart: Populating layers from config v2.0...")
        print(f"PLUGIN qAeroChart: Config keys: {list(config.keys())}")
        # Enforce projected CRS; block profile creation on geographic CRS (Issue #13). Show the message here only.
        if not self._crs_guard(enforce_block=True, show_message=True):
            print("PLUGIN qAeroChart ERROR: Profile population blocked due to geographic/invalid CRS")
            return False
        
        # Extract origin point (v2.0 uses "origin_point", v1.0 uses "reference_point")
        origin_data = config.get('origin_point', config.get('reference_point', {}))
        if not origin_data or 'x' not in origin_data or 'y' not in origin_data:
            print("PLUGIN qAeroChart ERROR: No origin point in configuration")
            print(f"PLUGIN qAeroChart ERROR: origin_data = {origin_data}")
            return False
        
        origin_point = QgsPointXY(origin_data['x'], origin_data['y'])
        print(f"PLUGIN qAeroChart: *** ORIGIN POINT SET TO: X={origin_point.x():.2f}, Y={origin_point.y():.2f} ***")
        
        # Extract profile points and runway parameters
        profile_points = config.get('profile_points', [])
        if not profile_points:
            print("PLUGIN qAeroChart WARNING: No profile points in configuration")
            return False
        
        runway = config.get('runway', {})
        runway_length = float(runway.get('length', 0))
        tch = float(runway.get('tch_rdh', 0))
        self._dbg(f"Runway params -> length={runway_length}m, TCH={tch}m; profile_points={len(profile_points)}")
        
        # Initialize geometry calculator with vertical exaggeration (default 10x)
        ve = 10.0
        try:
            ve = float(config.get('style', {}).get('vertical_exaggeration', 10.0))
        except Exception:
            ve = 10.0
        geometry = ProfileChartGeometry(origin_point, vertical_exaggeration=ve)
        
        # BATCH OPERATIONS: Collect all features first, then add in bulk
        point_features = []
        label_features = []
        line_features = []
        dist_features = []
        moca_features = []
        baseline_features = []  # legacy list; baseline will be added to profile_line
        key_vertical_features = []

        # Per-layer ID counters (start at 1)
        next_id = {
            self.LAYER_POINT_SYMBOL: 1,
            self.LAYER_CARTO_LABEL: 1,
            self.LAYER_LINE: 1,
            self.LAYER_DIST: 1,
            self.LAYER_MOCA: 1,
            # baseline merged into profile_line
            self.LAYER_KEY_VLINES: 1,
        }
        
        # Get layer references
        layer_point = self.layers.get(self.LAYER_POINT_SYMBOL)
        layer_label = self.layers.get(self.LAYER_CARTO_LABEL)
        layer_line = self.layers.get(self.LAYER_LINE)
        layer_dist = self.layers.get(self.LAYER_DIST)
        layer_moca = self.layers.get(self.LAYER_MOCA)
        
        # Style cleanup (Issue #9): ORIGIN marker toggle removed; no origin feature added
        style = config.get('style', {}) if config else {}
        
        # 2. Prepare profile line
        if len(profile_points) >= 2:
            print(f"PLUGIN qAeroChart: === CREATING PROFILE LINE ===")
            print(f"PLUGIN qAeroChart: Number of profile points: {len(profile_points)}")
            
            line_points = geometry.create_profile_line(profile_points)
            
            print(f"PLUGIN qAeroChart: Profile line returned {len(line_points) if line_points else 0} points")
            
            if line_points and layer_line:
                # Debug: Print all line points
                for i, pt in enumerate(line_points):
                    print(f"PLUGIN qAeroChart:   Point {i}: X={pt.x():.2f}, Y={pt.y():.2f}")
                
                feat = QgsFeature()
                feat.setFields(layer_line.fields())
                geom = QgsGeometry.fromPolylineXY(line_points)
                
                # Validate geometry
                if geom.isGeosValid():
                    print(f"PLUGIN qAeroChart: ✅ Profile line geometry is VALID")
                else:
                    print(f"PLUGIN qAeroChart: ❌ Profile line geometry is INVALID: {geom.lastError()}")
                
                print(f"PLUGIN qAeroChart: Geometry type: {geom.type()}, WKT length: {len(geom.asWkt())}")
                
                feat.setGeometry(geom)
                # Set attributes by name
                feat.setAttribute("line_type", "profile")
                feat.setAttribute("segment_name", "Main Profile")
                feat.setAttribute("gradient", 0.0)
                self._assign_feature_id(feat, self.LAYER_LINE, next_id)
                line_features.append(feat)
                print(f"PLUGIN qAeroChart: ✅ Profile line feature added to batch")
                # Slope labels per segment
                try:
                    sorted_pts = sorted(profile_points, key=lambda p: float(p.get('distance_nm', 0)))
                    for i in range(len(sorted_pts)-1):
                        p1 = sorted_pts[i]
                        p2 = sorted_pts[i+1]
                        grad_percent = geometry.calculate_gradient((float(p1.get('distance_nm',0)), float(p1.get('elevation_ft',0))),
                                                                   (float(p2.get('distance_nm',0)), float(p2.get('elevation_ft',0))))
                        import math
                        deg = math.degrees(math.atan(grad_percent/100.0))
                        text = f"{deg:.1f}° ({grad_percent:.1f}%)"
                        mid_nm = (float(p1.get('distance_nm',0)) + float(p2.get('distance_nm',0)))/2.0
                        # Keep visual offset roughly constant despite VE
                        mid_ft = (float(p1.get('elevation_ft',0)) + float(p2.get('elevation_ft',0)))/2.0 + (80.0/ve)
                        pos = geometry.calculate_profile_point(mid_nm, mid_ft)
                        if layer_label:
                            lf = QgsFeature()
                            lf.setFields(layer_label.fields())
                            lf.setGeometry(QgsGeometry.fromPointXY(pos))
                            lf.setAttribute("label_text", text)
                            lf.setAttribute("label_type", "slope")
                            lf.setAttribute("rotation", float(deg))
                            lf.setAttribute("font_size", 9)
                            self._assign_feature_id(lf, self.LAYER_CARTO_LABEL, next_id)
                            label_features.append(lf)
                except Exception as e:
                    print(f"PLUGIN qAeroChart WARNING: Could not create slope labels: {e}")
            else:
                print(f"PLUGIN qAeroChart: ❌ Profile line NOT created (line_points={bool(line_points)}, layer_line={bool(layer_line)})")
        else:
            print(f"PLUGIN qAeroChart: ❌ Not enough points for profile line ({len(profile_points)} points)")
        
        # 3. Prepare runway line
        if runway_length > 0:
            print(f"PLUGIN qAeroChart: === CREATING RUNWAY LINE ===")
            print(f"PLUGIN qAeroChart: Runway length: {runway_length}m, TCH: {tch}m")
            
            runway_points = geometry.create_runway_line(runway_length, tch)
            
            if runway_points and layer_line:
                # Debug: Print runway points
                for i, pt in enumerate(runway_points):
                    print(f"PLUGIN qAeroChart:   Runway point {i}: X={pt.x():.2f}, Y={pt.y():.2f}")
                
                feat = QgsFeature()
                feat.setFields(layer_line.fields())
                geom = QgsGeometry.fromPolylineXY(runway_points)
                
                # Validate geometry
                if geom.isGeosValid():
                    print(f"PLUGIN qAeroChart: ✅ Runway geometry is VALID")
                else:
                    print(f"PLUGIN qAeroChart: ❌ Runway geometry is INVALID: {geom.lastError()}")
                
                feat.setGeometry(geom)
                feat.setAttribute("line_type", "runway")
                feat.setAttribute("segment_name", "Runway")
                feat.setAttribute("gradient", 0.0)
                self._assign_feature_id(feat, self.LAYER_LINE, next_id)
                line_features.append(feat)
                print(f"PLUGIN qAeroChart: ✅ Runway line feature added to batch")
            else:
                print(f"PLUGIN qAeroChart: ❌ Runway line NOT created")
        else:
            print(f"PLUGIN qAeroChart: ⚠️ Runway length is 0, skipping runway line")
        
        # 4. Prepare profile points with symbols and labels
        # Compute dynamic vertical height reference for key vertical lines (Issue #16)
        try:
            max_elevation_ft = max(float(p.get('elevation_ft', 0)) for p in profile_points)
        except Exception:
            max_elevation_ft = 0.0
        vertical_extra_m = 1000.0  # required extra height above highest point (meters)
        vertical_top_ft = max_elevation_ft + vertical_extra_m * ProfileChartGeometry.METERS_TO_FT
        self._dbg(f"Key verticals dynamic height -> max_elev_ft={max_elevation_ft:.2f} ft, extra={vertical_extra_m} m, top_ft={vertical_top_ft:.2f} ft")
        for point_data in profile_points:
            try:
                distance_nm = float(point_data.get('distance_nm', 0))
                elevation_ft = float(point_data.get('elevation_ft', 0))
                point_name = point_data.get('point_name', 'Unknown')
                moca_ft = point_data.get('moca_ft', '')
                notes = point_data.get('notes', '')
                
                # Calculate cartesian position
                point_xy = geometry.calculate_profile_point(distance_nm, elevation_ft)
                
                # Prepare point symbol
                if layer_point:
                    feat = QgsFeature()
                    feat.setFields(layer_point.fields())
                    feat.setGeometry(QgsGeometry.fromPointXY(point_xy))
                    # Set attributes by name
                    self._assign_feature_id(feat, self.LAYER_POINT_SYMBOL, next_id)
                    feat.setAttribute("point_name", point_name)
                    feat.setAttribute("point_type", "fix")
                    feat.setAttribute("distance", float(distance_nm))
                    feat.setAttribute("elevation", float(elevation_ft))
                    feat.setAttribute("notes", notes)
                    point_features.append(feat)
                
                # Prepare label
                if layer_label:
                    feat = QgsFeature()
                    feat.setFields(layer_label.fields())
                    feat.setGeometry(QgsGeometry.fromPointXY(point_xy))
                    # Set attributes by name
                    self._assign_feature_id(feat, self.LAYER_CARTO_LABEL, next_id)
                    feat.setAttribute("label_text", point_name)
                    feat.setAttribute("label_type", "point_name")
                    feat.setAttribute("rotation", 0.0)
                    feat.setAttribute("font_size", 10)
                    label_features.append(feat)

                # Add key verticals for known names (FAF/IF/MAPT)
                if point_name.strip().upper() in {"FAF", "IF", "MAPT", "MAP"}:
                    try:
                        bottom = geometry.calculate_profile_point(distance_nm, 0.0)
                        # Dynamic height: highest elevation (subject to VE) + 1000 m NOT exaggerated (Issue #16 last comment)
                        top_at_max = geometry.calculate_profile_point(distance_nm, max_elevation_ft)
                        top = QgsPointXY(bottom.x(), top_at_max.y() + vertical_extra_m)
                        self._dbg(f"Created key vertical for {point_name} at {distance_nm}NM: baseline_y={bottom.y():.2f}, top_y={top.y():.2f}")
                        if self.layers.get(self.LAYER_KEY_VLINES):
                            lyr = self.layers[self.LAYER_KEY_VLINES]
                            feat_v = QgsFeature()
                            feat_v.setFields(lyr.fields())
                            feat_v.setGeometry(QgsGeometry.fromPolylineXY([bottom, top]))
                            if len(lyr.fields())>=3:
                                feat_v.setAttribute("line_type", "key")
                                feat_v.setAttribute("segment_name", point_name)
                                feat_v.setAttribute("gradient", 0.0)
                            self._assign_feature_id(feat_v, self.LAYER_KEY_VLINES, next_id)
                            key_vertical_features.append(feat_v)
                    except Exception as e:
                        print(f"PLUGIN qAeroChart WARNING: could not create key vertical for {point_name}: {e}")
                
                print(f"PLUGIN qAeroChart: Prepared point '{point_name}' at {distance_nm} NM / {elevation_ft} ft")
                
            except (ValueError, TypeError) as e:
                print(f"PLUGIN qAeroChart WARNING: Could not process point {point_data.get('point_name', 'unknown')}: {e}")
                continue
        
        # 5. Prepare distance markers (tick line segments)
        if profile_points:
            # Axis length: prefer explicit axis_max_nm in style, else use max point distance
            max_distance_nm = max(float(p.get('distance_nm', 0)) for p in profile_points)
            try:
                axis_max = float(style.get('axis_max_nm', max_distance_nm))
                if axis_max > max_distance_nm:
                    max_distance_nm = axis_max
            except Exception:
                pass
            # Maintain visual sizes independent of VE by dividing base by VE
            # Allow tick visual height to be configurable in style; default 200 m visual
            try:
                tick_visual_height_m = float(style.get('tick_height_m', 200.0))
            except Exception:
                tick_visual_height_m = 200.0
            tick_height_m = tick_visual_height_m / ve
            markers = geometry.create_distance_markers(max_distance_nm, marker_height_m=tick_height_m)

            # Prepare baseline feature (horizontal at y=0 from 0..max distance)
            # Add baseline as a feature in profile_line (Issue #24)
            if layer_line:
                try:
                    p0 = geometry.calculate_profile_point(0.0, 0.0)
                    p1 = geometry.calculate_profile_point(max_distance_nm, 0.0)
                    feat = QgsFeature()
                    feat.setFields(layer_line.fields())
                    feat.setGeometry(QgsGeometry.fromPolylineXY([p0, p1]))
                    feat.setAttribute("line_type", "baseline")
                    feat.setAttribute("segment_name", "Baseline")
                    feat.setAttribute("gradient", 0.0)
                    self._assign_feature_id(feat, self.LAYER_BASELINE, next_id)
                    baseline_features.append(feat)
                except Exception as e:
                    print(f"PLUGIN qAeroChart WARNING: Could not prepare baseline: {e}")
            
            if layer_dist:
                for marker in markers:
                    # marker['geometry'] contains [bottom, top] points
                    bottom, top = marker['geometry']
                    feat = QgsFeature()
                    feat.setFields(layer_dist.fields())
                    feat.setGeometry(QgsGeometry.fromPolylineXY([bottom, top]))
                    feat.setAttribute("distance", float(marker['distance']))
                    feat.setAttribute("from_point", 'Origin')
                    feat.setAttribute("marker_type", 'tick')
                    self._assign_feature_id(feat, self.LAYER_DIST, next_id)
                    dist_features.append(feat)
                
                print(f"PLUGIN qAeroChart: Prepared {len(markers)} distance markers")

            # Axis labels under baseline at each NM
            if layer_label:
                try:
                    # Axis labels should be 50 m BELOW the end of the tick marks (Issue #15)
                    # We compute the label y from the same tick visual height used above, plus 50 m visual, then divide by VE
                    label_extra_offset_visual_m = 50.0
                    label_y_offset_m = -((tick_visual_height_m + label_extra_offset_visual_m) / ve)
                    # Convert real meters to feet because calculate_profile_point expects feet
                    label_y_offset_ft = label_y_offset_m * ProfileChartGeometry.METERS_TO_FT
                    for i in range(int(max_distance_nm) + 1):
                        pos = geometry.calculate_profile_point(i, label_y_offset_ft)
                        feat = QgsFeature()
                        feat.setFields(layer_label.fields())
                        feat.setGeometry(QgsGeometry.fromPointXY(pos))
                        label_txt = str(i)
                        feat.setAttribute("label_text", label_txt)
                        feat.setAttribute("label_type", "axis")
                        feat.setAttribute("rotation", 0.0)
                        feat.setAttribute("font_size", 9)
                        self._assign_feature_id(feat, self.LAYER_CARTO_LABEL, next_id)
                        label_features.append(feat)
                    print(f"PLUGIN qAeroChart: Prepared {int(max_distance_nm)+1} axis labels at {label_y_offset_m:.2f} m below baseline (real), i.e., {label_y_offset_ft:.2f} ft")
                except Exception as e:
                    print(f"PLUGIN qAeroChart WARNING: Could not create axis labels: {e}")
            # Grid layer removed (Issue #14): skipping creation of full-height vertical grid lines
        
    # 6. Prepare MOCA polygons
        print(f"PLUGIN qAeroChart: === CREATING MOCA/OCA HATCH AREAS ===")
        # Decide precedence: OCA > explicit MOCA > per-point MOCA
        has_oca = False
        has_explicit_moca = False
        try:
            has_oca = bool(config.get('oca')) or bool(config.get('oca_segments'))
            has_explicit_moca = bool(config.get('moca_segments'))
        except Exception:
            pass

        if has_oca:
            # Draw only OCA and skip all MOCA to avoid overlap
            try:
                oca_single = config.get('oca') if config else None
                if oca_single and self.layers.get(self.LAYER_MOCA):
                    d1 = float(oca_single.get('from_nm', 0))
                    d2 = float(oca_single.get('to_nm', 0))
                    hft = float(oca_single.get('oca_ft', oca_single.get('height_ft', 0)))
                    poly = geometry.create_oca_box(d1, d2, hft)
                    feat = QgsFeature()
                    feat.setFields(layer_moca.fields())
                    feat.setGeometry(QgsGeometry.fromPolygonXY([poly]))
                    feat.setAttribute("moca", float(hft))
                    feat.setAttribute("segment_name", f"OCA {d1}-{d2}NM")
                    feat.setAttribute("clearance", 0.0)
                    self._assign_feature_id(feat, self.LAYER_MOCA, next_id)
                    moca_features.append(feat)
                    print(f"PLUGIN qAeroChart: Added OCA polygon {d1}-{d2} NM @ {hft} ft")
            except Exception as e:
                print(f"PLUGIN qAeroChart WARNING: OCA single processing failed: {e}")
            try:
                oca_segments = config.get('oca_segments', []) if config else []
                if oca_segments and self.layers.get(self.LAYER_MOCA):
                    print(f"PLUGIN qAeroChart: Processing OCA segments: {len(oca_segments)}")
                    for seg in oca_segments:
                        try:
                            d1 = float(seg.get('from_nm', seg.get('from', 0)))
                            d2 = float(seg.get('to_nm', seg.get('to', 0)))
                            hft = float(seg.get('oca_ft', seg.get('height_ft', 0)))
                            poly = geometry.create_oca_box(d1, d2, hft)
                            feat = QgsFeature()
                            feat.setFields(layer_moca.fields())
                            feat.setGeometry(QgsGeometry.fromPolygonXY([poly]))
                            feat.setAttribute("moca", float(hft))
                            feat.setAttribute("segment_name", f"OCA {d1}-{d2}NM")
                            feat.setAttribute("clearance", 0.0)
                            self._assign_feature_id(feat, self.LAYER_MOCA, next_id)
                            moca_features.append(feat)
                        except Exception as e:
                            print(f"PLUGIN qAeroChart WARNING: Skipping OCA segment {seg}: {e}")
            except Exception as e:
                print(f"PLUGIN qAeroChart WARNING: OCA segments processing failed: {e}")
            print("PLUGIN qAeroChart: OCA present → skipping all MOCA (explicit and per-point)")
        else:
            # No OCA provided; choose between explicit MOCA (preferred) or per-point MOCA
            if has_explicit_moca:
                try:
                    explicit_moca = config.get('moca_segments', [])
                    if explicit_moca and layer_moca:
                        print(f"PLUGIN qAeroChart: Processing explicit MOCA segments: {len(explicit_moca)}")
                        for seg in explicit_moca:
                            try:
                                d1 = float(seg.get('from_nm', seg.get('from', 0)))
                                d2 = float(seg.get('to_nm', seg.get('to', 0)))
                                hft = float(seg.get('moca_ft', seg.get('height_ft', 0)))
                                poly = geometry.create_oca_box(d1, d2, hft)
                                feat = QgsFeature()
                                feat.setFields(layer_moca.fields())
                                feat.setGeometry(QgsGeometry.fromPolygonXY([poly]))
                                # Set attributes by name and ensure id is assigned
                                feat.setAttribute("moca", float(hft))
                                feat.setAttribute("segment_name", f"{d1}-{d2}NM")
                                feat.setAttribute("clearance", 0.0)
                                self._assign_feature_id(feat, self.LAYER_MOCA, next_id)
                                moca_features.append(feat)
                            except Exception as e:
                                print(f"PLUGIN qAeroChart WARNING: Skipping explicit MOCA segment {seg}: {e}")
                except Exception as e:
                    print(f"PLUGIN qAeroChart WARNING: explicit MOCA processing failed: {e}")
            else:
                print(f"PLUGIN qAeroChart: Processing {len(profile_points)-1} possible MOCA segments (per-point)")
                # fall back to per-point MOCA between consecutive points
                for i in range(len(profile_points) - 1):
                    point1 = profile_points[i]
                    point2 = profile_points[i + 1]
                    moca_ft = point1.get('moca_ft', '')
                    print(f"PLUGIN qAeroChart: Segment {i}: {point1.get('point_name','')} → {point2.get('point_name','')}, MOCA={moca_ft}")
                    if moca_ft and moca_ft.strip():
                        try:
                            moca_value = float(moca_ft)
                            dist1_nm = float(point1.get('distance_nm', 0))
                            dist2_nm = float(point2.get('distance_nm', 0))
                            print(f"PLUGIN qAeroChart:   Creating MOCA: {dist1_nm}NM to {dist2_nm}NM at {moca_value}ft")
                            moca_polygon = geometry.create_oca_box(dist1_nm, dist2_nm, moca_value)
                            print(f"PLUGIN qAeroChart:   MOCA polygon has {len(moca_polygon)} points")
                            if layer_moca:
                                feat = QgsFeature()
                                feat.setFields(layer_moca.fields())
                                geom = QgsGeometry.fromPolygonXY([moca_polygon])
                                feat.setGeometry(geom)
                                feat.setAttribute("moca", float(moca_value))
                                feat.setAttribute("segment_name", f"{point1.get('point_name', '')} - {point2.get('point_name', '')}")
                                feat.setAttribute("clearance", 0.0)
                                self._assign_feature_id(feat, self.LAYER_MOCA, next_id)
                                moca_features.append(feat)
                                print(f"PLUGIN qAeroChart:   ✅ MOCA feature added to batch")
                        except (ValueError, TypeError) as e:
                            print(f"PLUGIN qAeroChart: ❌ Could not create MOCA for segment: {e}")
                            continue
        
        for i in range(len(profile_points) - 1):
            if has_explicit_moca:
                break
            point1 = profile_points[i]
            point2 = profile_points[i + 1]
            
            moca_ft = point1.get('moca_ft', '')
            print(f"PLUGIN qAeroChart: Segment {i}: {point1.get('point_name','')} → {point2.get('point_name','')}, MOCA={moca_ft}")
            
            if moca_ft and moca_ft.strip():
                try:
                    moca_value = float(moca_ft)
                    dist1_nm = float(point1.get('distance_nm', 0))
                    dist2_nm = float(point2.get('distance_nm', 0))
                    
                    print(f"PLUGIN qAeroChart:   Creating MOCA: {dist1_nm}NM to {dist2_nm}NM at {moca_value}ft")
                    
                    # create_oca_box returns 5 points (closed polygon) for hatched area
                    moca_polygon = geometry.create_oca_box(dist1_nm, dist2_nm, moca_value)
                    
                    print(f"PLUGIN qAeroChart:   MOCA polygon has {len(moca_polygon)} points")
                    
                    # Debug: Print polygon vertices
                    for j, pt in enumerate(moca_polygon):
                        print(f"PLUGIN qAeroChart:     Vertex {j}: X={pt.x():.2f}, Y={pt.y():.2f}")
                    
                    if layer_moca:
                        feat = QgsFeature()
                        feat.setFields(layer_moca.fields())
                        # Create polygon geometry
                        geom = QgsGeometry.fromPolygonXY([moca_polygon])
                        
                        # Validate geometry
                        if geom.isGeosValid():
                            print(f"PLUGIN qAeroChart:   ✅ MOCA polygon geometry is VALID")
                        else:
                            print(f"PLUGIN qAeroChart:   ❌ MOCA polygon geometry is INVALID: {geom.lastError()}")
                        
                        print(f"PLUGIN qAeroChart:   Geometry type: {geom.type()}, Area: {geom.area():.2f}")
                        
                        feat.setGeometry(geom)
                        try:
                            feat.setAttribute("id", next_id[self.LAYER_MOCA]); next_id[self.LAYER_MOCA] += 1
                        except Exception:
                            pass
                        feat.setAttribute("moca", float(moca_value))
                        feat.setAttribute("segment_name", f"{point1.get('point_name', '')} - {point2.get('point_name', '')}")
                        feat.setAttribute("clearance", 0.0)
                        self._assign_feature_id(feat, self.LAYER_MOCA, next_id)
                        moca_features.append(feat)
                        print(f"PLUGIN qAeroChart:   ✅ MOCA feature added to batch")
                    else:
                        print(f"PLUGIN qAeroChart:   ❌ layer_moca is None!")
                        
                except (ValueError, TypeError) as e:
                    print(f"PLUGIN qAeroChart: ❌ Could not create MOCA for segment: {e}")
                    import traceback
                    traceback.print_exc()
                    continue
            else:
                print(f"PLUGIN qAeroChart:   ⚠️ No MOCA value for this segment")

        # (Note) explicit MOCA handled above only when no OCA is present.
        
        # BATCH ADD: Add all features in bulk (single edit cycle per layer)
        print(f"PLUGIN qAeroChart: === BATCH ADDING FEATURES ===")
        print(f"PLUGIN qAeroChart: Features to add - Points: {len(point_features)}, Labels: {len(label_features)}, Lines: {len(line_features)}, Dist: {len(dist_features)}, MOCA: {len(moca_features)}")
        
        if point_features and layer_point:
            layer_point.startEditing()
            success = layer_point.addFeatures(point_features)
            layer_point.commitChanges()
            layer_point.updateExtents()
            layer_point.triggerRepaint()
            print(f"PLUGIN qAeroChart: ✅ Added {len(point_features)} point features (success={success})")
            self._dbg(f"Point layer now has {layer_point.featureCount()} features")
        
        if label_features and layer_label:
            layer_label.startEditing()
            success = layer_label.addFeatures(label_features)
            layer_label.commitChanges()
            layer_label.updateExtents()
            layer_label.triggerRepaint()
            print(f"PLUGIN qAeroChart: ✅ Added {len(label_features)} label features (success={success})")
            self._dbg(f"Label layer now has {layer_label.featureCount()} features")

        if line_features and layer_line:
            print(f"PLUGIN qAeroChart: === ADDING LINE FEATURES ===")
            print(f"PLUGIN qAeroChart: Layer valid: {layer_line.isValid()}")
            print(f"PLUGIN qAeroChart: Layer CRS: {layer_line.crs().authid()}")
            print(f"PLUGIN qAeroChart: Features in batch: {len(line_features)}")

            for idx, feat in enumerate(line_features):
                geom = feat.geometry()
                print(f"PLUGIN qAeroChart:   Line {idx}: Valid={geom.isGeosValid()}, Type={geom.type()}, Empty={geom.isEmpty()}, WKT={geom.asWkt()[:100]}...")

            layer_line.startEditing()
            success = layer_line.addFeatures(line_features)
            commit_success = layer_line.commitChanges()

            if not commit_success:
                errors = layer_line.commitErrors()
                print(f"PLUGIN qAeroChart: ❌ LINE COMMIT FAILED! Errors: {errors}")

            layer_line.updateExtents()
            layer_line.triggerRepaint()

            # Debug: Print extent and feature count
            extent = layer_line.extent()
            feature_count = layer_line.featureCount()
            print(f"PLUGIN qAeroChart: ✅ Added {len(line_features)} line features (addFeatures={success}, commit={commit_success})")
            print(f"PLUGIN qAeroChart: Line layer extent: {extent.xMinimum():.2f}, {extent.yMinimum():.2f} to {extent.xMaximum():.2f}, {extent.yMaximum():.2f}")
            print(f"PLUGIN qAeroChart: Line layer feature count: {feature_count}")

            # Fallback: if for any reason no line features present, attempt to rebuild once
            if feature_count == 0:
                try:
                    rebuild_points = geometry.create_profile_line(profile_points)
                    if rebuild_points:
                        f = QgsFeature()
                        f.setFields(layer_line.fields())
                        f.setGeometry(QgsGeometry.fromPolylineXY(rebuild_points))
                        f.setAttribute("line_type", "profile")
                        f.setAttribute("segment_name", "Main Profile (rebuild)")
                        f.setAttribute("gradient", 0.0)
                        self._assign_feature_id(f, self.LAYER_LINE, next_id)
                        layer_line.startEditing()
                        ok_add = layer_line.addFeature(f)
                        ok_commit = layer_line.commitChanges()
                        layer_line.updateExtents()
                        layer_line.triggerRepaint()
                        print(f"PLUGIN qAeroChart: Fallback rebuild line -> add={ok_add}, commit={ok_commit}")
                        try:
                            if self.iface:
                                self.iface.messageBar().pushMessage(
                                    "qAeroChart",
                                    "Profile line rebuilt due to empty layer after first pass.",
                                    level=Qgis.Info,
                                    duration=4
                                )
                        except Exception:
                            pass
                except Exception as e:
                    print(f"PLUGIN qAeroChart WARNING: Fallback rebuild failed: {e}")

        if dist_features and layer_dist:
            layer_dist.startEditing()
            success = layer_dist.addFeatures(dist_features)
            layer_dist.commitChanges()
            layer_dist.updateExtents()
            layer_dist.triggerRepaint()
            print(f"PLUGIN qAeroChart: ✅ Added {len(dist_features)} distance markers (success={success})")
            self._dbg(f"Dist layer now has {layer_dist.featureCount()} features")



        # Add KEY VERTICALS features
        key_v_layer = self.layers.get(self.LAYER_KEY_VLINES)
        if key_vertical_features and key_v_layer:
            key_v_layer.startEditing()
            success = key_v_layer.addFeatures(key_vertical_features)
            key_v_layer.commitChanges()
            key_v_layer.updateExtents()
            key_v_layer.triggerRepaint()
            print(f"PLUGIN qAeroChart: ✅ Added {len(key_vertical_features)} key verticals")

        if moca_features and layer_moca:
            print(f"PLUGIN qAeroChart: === ADDING MOCA FEATURES ===")
            print(f"PLUGIN qAeroChart: Layer valid: {layer_moca.isValid()}")
            print(f"PLUGIN qAeroChart: Layer CRS: {layer_moca.crs().authid()}")
            print(f"PLUGIN qAeroChart: Features in batch: {len(moca_features)}")

            for idx, feat in enumerate(moca_features):
                geom = feat.geometry()
                print(f"PLUGIN qAeroChart:   MOCA {idx}: Valid={geom.isGeosValid()}, Type={geom.type()}, Area={geom.area():.2f}, Empty={geom.isEmpty()}")

            layer_moca.startEditing()
            success = layer_moca.addFeatures(moca_features)
            commit_success = layer_moca.commitChanges()

            if not commit_success:
                errors = layer_moca.commitErrors()
                print(f"PLUGIN qAeroChart: ❌ MOCA COMMIT FAILED! Errors: {errors}")

            layer_moca.updateExtents()
            layer_moca.triggerRepaint()

            # Debug: Print extent and feature count
            extent = layer_moca.extent()
            feature_count = layer_moca.featureCount()
            print(f"PLUGIN qAeroChart: ✅ Added {len(moca_features)} MOCA features (addFeatures={success}, commit={commit_success})")
            print(f"PLUGIN qAeroChart: MOCA layer extent: {extent.xMinimum():.2f}, {extent.yMinimum():.2f} to {extent.xMaximum():.2f}, {extent.yMaximum():.2f}")
            print(f"PLUGIN qAeroChart: MOCA layer feature count: {feature_count}")

        # Add BASELINE feature
        baseline_layer = self.layers.get(self.LAYER_BASELINE)
        if baseline_features and baseline_layer:
            baseline_layer.startEditing()
            success = baseline_layer.addFeatures(baseline_features)
            baseline_layer.commitChanges()
            baseline_layer.updateExtents()
            baseline_layer.triggerRepaint()
            print(f"PLUGIN qAeroChart: ✅ Added baseline feature(s): {len(baseline_features)}")

        # Force refresh of canvas
        if self.iface:
            self.iface.mapCanvas().refresh()
            print(f"PLUGIN qAeroChart: ✅ Canvas refreshed")

        # Auto-zoom to profile extent
        if layer_line and layer_line.featureCount() > 0:
            extent = layer_line.extent()
            # Add 20% buffer around the profile
            extent.scale(1.2)
            self.iface.mapCanvas().setExtent(extent)
            self.iface.mapCanvas().refresh()
            print(f"PLUGIN qAeroChart: ✅ Auto-zoomed to profile extent")

            # View scale enforcement removed (Issue #9)

        print("PLUGIN qAeroChart: === LAYER POPULATION COMPLETE ===")
        self._dbg("Finished populate_layers_from_config()")

        return True<|MERGE_RESOLUTION|>--- conflicted
+++ resolved
@@ -573,29 +573,6 @@
         moca_fill = '#6464FF64'
         moca_hatch = '#000000'
         
-<<<<<<< HEAD
-        # Style for PROFILE_LINE - Single Symbol with 0.5mm stroke (Issue #25 feedback)
-        line_layer = self.layers.get(self.LAYER_LINE)
-        if line_layer:
-            # Simple single symbol: black line, 0.5mm width
-            simple_line = QgsSimpleLineSymbolLayer()
-            simple_line.setColor(QColor(line_color))
-            try:
-                simple_line.setCapStyle(Qt.FlatCap)
-                simple_line.setJoinStyle(Qt.MiterJoin)
-            except Exception:
-                pass
-            simple_line.setWidth(0.5)
-            simple_line.setWidthUnit(QgsUnitTypes.RenderMillimeters)
-            
-            symbol = QgsLineSymbol()
-            symbol.appendSymbolLayer(simple_line)
-            
-            renderer = QgsSingleSymbolRenderer(symbol)
-            line_layer.setRenderer(renderer)
-            line_layer.triggerRepaint()
-            print("PLUGIN qAeroChart: Applied single symbol style to profile_line (0.5mm stroke)")
-=======
         # Style for PROFILE_LINE - Rule-based: baseline vs others (profile/runway)
         line_layer = self.layers.get(self.LAYER_LINE)
         if line_layer:
@@ -632,7 +609,6 @@
             line_layer.setRenderer(renderer)
             line_layer.triggerRepaint()
             print("PLUGIN qAeroChart: Applied rule-based style to profile_line (baseline vs others)")
->>>>>>> e916208e
         
         # Style for PROFILE_POINT_SYMBOL - Red circles, configurable size (or hidden)
         point_layer = self.layers.get(self.LAYER_POINT_SYMBOL)
