--- conflicted
+++ resolved
@@ -25,11 +25,7 @@
 
 from qgis.PyQt import QtWidgets, uic
 from qgis.PyQt.QtCore import pyqtSignal, Qt
-<<<<<<< HEAD
-from qgis.PyQt.QtWidgets import QTableWidgetItem, QFileDialog, QMessageBox, QShortcut, QInputDialog
-=======
 from qgis.PyQt.QtWidgets import QTableWidgetItem, QFileDialog, QMessageBox, QShortcut
->>>>>>> d840f2f8
 from qgis.PyQt.QtGui import QKeySequence
 from qgis.core import Qgis, QgsPointXY
 from qgis.utils import iface
